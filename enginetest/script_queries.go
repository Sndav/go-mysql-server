--- conflicted
+++ resolved
@@ -15,6 +15,7 @@
 package enginetest
 
 import (
+	"github.com/dolthub/go-mysql-server/sql/analyzer"
 	"gopkg.in/src-d/go-errors.v1"
 
 	"github.com/dolthub/go-mysql-server/sql"
@@ -926,7 +927,6 @@
 			},
 		},
 	},
-<<<<<<< HEAD
 	{
 		Name: "ErrFieldMissing (NTC)",
 		SetUpScript: []string{
@@ -980,8 +980,6 @@
 			},
 		},
 	},
-=======
->>>>>>> 4c1a2422
 }
 
 var CreateCheckConstraintsScripts = []ScriptTest{
