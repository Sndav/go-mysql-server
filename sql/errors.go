--- conflicted
+++ resolved
@@ -130,16 +130,14 @@
 	// ErrTruncateReferencedFromForeignKey is returned when a table is referenced in a foreign key and TRUNCATE is called on it.
 	ErrTruncateReferencedFromForeignKey = errors.NewKind("cannot truncate table %s as it is referenced in foreign key %s on table %s")
 
-<<<<<<< HEAD
 	// ErrInvalidPrecisionSyntax is returned when a column type-definition has argument violations.
 	ErrInvalidPrecisionSyntax = errors.NewKind("column %s type definition is invalid: %s")
-=======
+
 	// ErrCannotCreateDatabaseExists is returned when a CREATE DATABASE is called on a table that already exists.
 	ErrCannotCreateDatabaseExists = errors.NewKind("can't create database %s; database exists")
 
 	// ErrCannotDropDatabaseDoesntExist is returned when a DROP DATABASE is callend when a table is dropped that doesn't exist.
 	ErrCannotDropDatabaseDoesntExist = errors.NewKind("can't drop database %s; database doesn't exist")
->>>>>>> 7e4ae6cd
 )
 
 func CastSQLError(err error) (*mysql.SQLError, bool) {
