// Copyright 2020-2021 Dolthub, Inc.
//
// Licensed under the Apache License, Version 2.0 (the "License");
// you may not use this file except in compliance with the License.
// You may obtain a copy of the License at
//
//     http://www.apache.org/licenses/LICENSE-2.0
//
// Unless required by applicable law or agreed to in writing, software
// distributed under the License is distributed on an "AS IS" BASIS,
// WITHOUT WARRANTIES OR CONDITIONS OF ANY KIND, either express or implied.
// See the License for the specific language governing permissions and
// limitations under the License.

package enginetest

import (
	"gopkg.in/src-d/go-errors.v1"

	"github.com/dolthub/go-mysql-server/sql"
	"github.com/dolthub/go-mysql-server/sql/plan"
)

type ScriptTest struct {
	// Name of the script test
	Name string
	// The sql statements to execute as setup, in order. Results are not checked, but statements must not error.
	SetUpScript []string
	// The set of assertions to make after setup, in order
	Assertions []ScriptTestAssertion
	// For tests that make a single assertion, Query can be set for the single assertion
	Query string
	// For tests that make a single assertion, Expected can be set for the single assertion
	Expected []sql.Row
	// For tests that make a single assertion, ExpectedErr can be set for the expected error
	ExpectedErr *errors.Kind
}

type ScriptTestAssertion struct {
	Query       string
	Expected    []sql.Row
	ExpectedErr *errors.Kind
	// ExpectedErrStr should be set for tests that expect a specific error string this is not linked to a custom error.
	// In most cases, errors should be linked to a custom error, however there are exceptions where this is not possible,
	// such as the use of the SIGNAL statement.
	ExpectedErrStr string
}

// Unlike other engine tests, ScriptTests must be self-contained. No other tables are created outside the definition of
// the tests.
var ScriptTests = []ScriptTest{
	{
		Name: "delete with in clause",
		SetUpScript: []string{
			"create table a (x int primary key)",
			"insert into a values (1), (3), (5)",
			"delete from a where x in (1, 3)",
		},
		Query: "select x from a order by 1",
		Expected: []sql.Row{
			{5},
		},
	},
	{
		Name: "sqllogictest evidence/slt_lang_aggfunc.test",
		SetUpScript: []string{
			"CREATE TABLE t1( x INTEGER, y VARCHAR(8) )",
			"INSERT INTO t1 VALUES(1,'true')",
			"INSERT INTO t1 VALUES(0,'false')",
			"INSERT INTO t1 VALUES(NULL,'NULL')",
		},
		Query: "SELECT count(DISTINCT x) FROM t1",
		Expected: []sql.Row{
			{2},
		},
	},
	{
		Name: "sqllogictest index/commute/10/slt_good_1.test",
		SetUpScript: []string{
			"CREATE TABLE tab0(pk INTEGER PRIMARY KEY, col0 INTEGER, col1 FLOAT, col2 TEXT, col3 INTEGER, col4 FLOAT, col5 TEXT)",
			"INSERT INTO tab0 VALUES(0,42,58.92,'fnbtk',54,68.41,'xmttf')",
			"INSERT INTO tab0 VALUES(1,31,46.55,'sksjf',46,53.20,'wiuva')",
			"INSERT INTO tab0 VALUES(2,30,31.11,'oldqn',41,5.26,'ulaay')",
			"INSERT INTO tab0 VALUES(3,77,44.90,'pmsir',70,84.14,'vcmyo')",
			"INSERT INTO tab0 VALUES(4,23,95.26,'qcwxh',32,48.53,'rvtbr')",
			"INSERT INTO tab0 VALUES(5,43,6.75,'snvwg',3,14.38,'gnfxz')",
			"INSERT INTO tab0 VALUES(6,47,98.26,'bzzva',60,15.2,'imzeq')",
			"INSERT INTO tab0 VALUES(7,98,40.9,'lsrpi',78,66.30,'ephwy')",
			"INSERT INTO tab0 VALUES(8,19,15.16,'ycvjz',55,38.70,'dnkkz')",
			"INSERT INTO tab0 VALUES(9,7,84.4,'ptovf',17,2.46,'hrxsf')",
			"CREATE TABLE tab1(pk INTEGER PRIMARY KEY, col0 INTEGER, col1 FLOAT, col2 TEXT, col3 INTEGER, col4 FLOAT, col5 TEXT)",
			"CREATE INDEX idx_tab1_0 on tab1 (col0)",
			"CREATE INDEX idx_tab1_1 on tab1 (col1)",
			"CREATE INDEX idx_tab1_3 on tab1 (col3)",
			"CREATE INDEX idx_tab1_4 on tab1 (col4)",
			"INSERT INTO tab1 SELECT * FROM tab0",
			"CREATE TABLE tab2(pk INTEGER PRIMARY KEY, col0 INTEGER, col1 FLOAT, col2 TEXT, col3 INTEGER, col4 FLOAT, col5 TEXT)",
			"CREATE UNIQUE INDEX idx_tab2_1 ON tab2 (col4 DESC,col3)",
			"CREATE UNIQUE INDEX idx_tab2_2 ON tab2 (col3 DESC,col0)",
			"CREATE UNIQUE INDEX idx_tab2_3 ON tab2 (col3 DESC,col1)",
			"INSERT INTO tab2 SELECT * FROM tab0",
			"CREATE TABLE tab3(pk INTEGER PRIMARY KEY, col0 INTEGER, col1 FLOAT, col2 TEXT, col3 INTEGER, col4 FLOAT, col5 TEXT)",
			"CREATE INDEX idx_tab3_0 ON tab3 (col3 DESC)",
			"INSERT INTO tab3 SELECT * FROM tab0",
			"CREATE TABLE tab4(pk INTEGER PRIMARY KEY, col0 INTEGER, col1 FLOAT, col2 TEXT, col3 INTEGER, col4 FLOAT, col5 TEXT)",
			"CREATE INDEX idx_tab4_0 ON tab4 (col0 DESC)",
			"CREATE UNIQUE INDEX idx_tab4_2 ON tab4 (col4 DESC,col3)",
			"CREATE INDEX idx_tab4_3 ON tab4 (col3 DESC)",
			"INSERT INTO tab4 SELECT * FROM tab0",
		},
		Query: "SELECT pk FROM tab2 WHERE 78 < col0 AND 19 < col3",
		Expected: []sql.Row{
			{7},
		},
	},
	{
		Name: "3 tables, linear join",
		SetUpScript: []string{
			"create table a (xa int primary key, ya int, za int)",
			"create table b (xb int primary key, yb int, zb int)",
			"create table c (xc int primary key, yc int, zc int)",
			"insert into a values (1,2,3)",
			"insert into b values (1,2,3)",
			"insert into c values (1,2,3)",
		},
		Assertions: []ScriptTestAssertion{
			{
				Query:    "select ya from a join b on ya - 1= xb join c on xc = zb - 2",
				Expected: []sql.Row{{2}},
			},
		},
	},
	{
		Name: "3 tables, v join",
		SetUpScript: []string{
			"create table a (xa int primary key, ya int, za int)",
			"create table b (xb int primary key, yb int, zb int)",
			"create table c (xc int primary key, yc int, zc int)",
			"insert into a values (1,2,3)",
			"insert into b values (1,2,3)",
			"insert into c values (1,2,3)",
		},
		Assertions: []ScriptTestAssertion{
			{
				Query:    "select za from a join b on ya - 1 = xb join c on xa = xc",
				Expected: []sql.Row{{3}},
			},
		},
	},
	{
		Name: "3 tables, linear join, indexes on A,C",
		SetUpScript: []string{
			"create table a (xa int primary key, ya int, za int)",
			"create table b (xb int primary key, yb int, zb int)",
			"create table c (xc int primary key, yc int, zc int)",
			"insert into a values (1,2,3)",
			"insert into b values (1,2,3)",
			"insert into c values (1,2,3)",
		},
		Assertions: []ScriptTestAssertion{
			{
				Query:    "select xa from a join b on xa = yb - 1 join c on yb - 1 = xc",
				Expected: []sql.Row{{1}},
			},
		},
	},
	{
		Name: "4 tables, linear join",
		SetUpScript: []string{
			"create table a (xa int primary key, ya int, za int)",
			"create table b (xb int primary key, yb int, zb int)",
			"create table c (xc int primary key, yc int, zc int)",
			"create table d (xd int primary key, yd int, zd int)",
			"insert into a values (1,2,3)",
			"insert into b values (1,2,3)",
			"insert into c values (1,2,3)",
			"insert into d values (1,2,3)",
		},
		Assertions: []ScriptTestAssertion{
			{
				Query:    "select xa from a join b on ya - 1 = xb join c on xb = xc join d on xc = xd",
				Expected: []sql.Row{{1}},
			},
		},
	},
	{
		Name: "4 tables, linear join, index on D",
		SetUpScript: []string{
			"create table a (xa int primary key, ya int, za int)",
			"create table b (xb int primary key, yb int, zb int)",
			"create table c (xc int primary key, yc int, zc int)",
			"create table d (xd int primary key, yd int, zd int)",
			"insert into a values (1,2,3)",
			"insert into b values (1,2,3)",
			"insert into c values (1,2,3)",
			"insert into d values (1,2,3)",
		},
		Assertions: []ScriptTestAssertion{
			{
				Query:    "select xa from a join b on ya = yb join c on yb = yc join d on yc - 1 = xd",
				Expected: []sql.Row{{1}},
			},
		},
	},
	{
		Name: "4 tables, left join, indexes on all tables",
		SetUpScript: []string{
			"create table a (xa int primary key, ya int, za int)",
			"create table b (xb int primary key, yb int, zb int)",
			"create table c (xc int primary key, yc int, zc int)",
			"create table d (xd int primary key, yd int, zd int)",
			"insert into a values (1,2,3)",
			"insert into b values (1,2,3)",
			"insert into c values (1,2,3)",
			"insert into d values (1,2,3)",
		},
		Assertions: []ScriptTestAssertion{
			{
				Query:    "select xa from a left join b on ya = yb left join c on yb = yc left join d on yc - 1 = xd",
				Expected: []sql.Row{{1}},
			},
		},
	},
	{
		Name: "4 tables, linear join, index on B, D",
		SetUpScript: []string{
			"create table a (xa int primary key, ya int, za int)",
			"create table b (xb int primary key, yb int, zb int)",
			"create table c (xc int primary key, yc int, zc int)",
			"create table d (xd int primary key, yd int, zd int)",
			"insert into a values (1,2,3)",
			"insert into b values (1,2,3)",
			"insert into c values (1,2,3)",
			"insert into d values (1,2,3)",
		},
		Assertions: []ScriptTestAssertion{
			{
				Query:    "select xa from a join b on ya - 1 = xb join c on yc = za - 1 join d on yc - 1 = xd",
				Expected: []sql.Row{{1}},
			},
		},
	},
	{
		Name: "4 tables, all joined to A",
		SetUpScript: []string{
			"create table a (xa int primary key, ya int, za int)",
			"create table b (xb int primary key, yb int, zb int)",
			"create table c (xc int primary key, yc int, zc int)",
			"create table d (xd int primary key, yd int, zd int)",
			"insert into a values (1,2,3)",
			"insert into b values (1,2,3)",
			"insert into c values (1,2,3)",
			"insert into d values (1,2,3)",
		},
		Assertions: []ScriptTestAssertion{
			{
				Query:    "select xa from a join b on xa = xb join c on ya - 1 = xc join d on za - 2 = xd",
				Expected: []sql.Row{{1}},
			},
		},
	},
	// {
	// 	Name: "4 tables, all joined to D",
	// 	SetUpScript: []string{
	// 		"create table a (xa int primary key, ya int, za int)",
	// 		"create table b (xb int primary key, yb int, zb int)",
	// 		"create table c (xc int primary key, yc int, zc int)",
	// 		"create table d (xd int primary key, yd int, zd int)",
	// 		"insert into a values (1,2,3)",
	// 		"insert into b values (1,2,3)",
	// 		"insert into c values (1,2,3)",
	// 		"insert into d values (1,2,3)",
	// 	},
	// 	Assertions: []ScriptTestAssertion{
	// 		{
	// 			// gives an error in mysql, a needs an alias
	// 			Query: "select xa from d join a on yd = xa join c on yd = xc join a on xa = yd",
	// 			Expected: []sql.Row{{1}},
	// 		},
	// 	},
	// },
	{
		Name: "4 tables, all joined to D",
		SetUpScript: []string{
			"create table a (xa int primary key, ya int, za int)",
			"create table b (xb int primary key, yb int, zb int)",
			"create table c (xc int primary key, yc int, zc int)",
			"create table d (xd int primary key, yd int, zd int)",
			"insert into a values (1,2,3)",
			"insert into b values (1,2,3)",
			"insert into c values (1,2,3)",
			"insert into d values (1,2,3)",
		},
		Assertions: []ScriptTestAssertion{
			{
				Query:    "select xa from d join a on yd - 1 = xa join c on zd - 2 = xc join b on xb = zd - 2",
				Expected: []sql.Row{{1}},
			},
		},
	},
	{
		Name: "5 tables, complex join conditions",
		SetUpScript: []string{
			"create table a (xa int primary key, ya int, za int)",
			"create table b (xb int primary key, yb int, zb int)",
			"create table c (xc int primary key, yc int, zc int)",
			"create table d (xd int primary key, yd int, zd int)",
			"create table e (xe int, ye int, ze int, primary key(xe, ye))",
			"insert into a values (1,2,3)",
			"insert into b values (1,2,3)",
			"insert into c values (1,2,3)",
			"insert into d values (1,2,3)",
			"insert into e values (1,2,3)",
		},
		Assertions: []ScriptTestAssertion{
			{
				Query: `select xa from a 
									join b on ya - 1 = xb 
									join c on xc = za - 2 
									join d on xd = yb - 1 
									join e on xe = zb - 2 and ye = yc`,
				Expected: []sql.Row{{1}},
			},
		},
	},
	{
		Name: "UUIDs used in the wild.",
		SetUpScript: []string{
			"SET @uuid = '6ccd780c-baba-1026-9564-5b8c656024db'",
			"SET @binuuid = '0011223344556677'",
		},
		Assertions: []ScriptTestAssertion{
			{
				Query:    `SELECT IS_UUID(UUID())`,
				Expected: []sql.Row{{int8(1)}},
			},
			{
				Query:    `SELECT IS_UUID(@uuid)`,
				Expected: []sql.Row{{int8(1)}},
			},
			{
				Query:    `SELECT BIN_TO_UUID(UUID_TO_BIN(@uuid))`,
				Expected: []sql.Row{{"6ccd780c-baba-1026-9564-5b8c656024db"}},
			},
			{
				Query:    `SELECT BIN_TO_UUID(UUID_TO_BIN(@uuid, 1), 1)`,
				Expected: []sql.Row{{"6ccd780c-baba-1026-9564-5b8c656024db"}},
			},
			{
				Query:    `SELECT UUID_TO_BIN(NULL)`,
				Expected: []sql.Row{{nil}},
			},
			{
				Query:    `SELECT HEX(UUID_TO_BIN(@uuid))`,
				Expected: []sql.Row{{"6CCD780CBABA102695645B8C656024DB"}},
			},
			{
				Query:       `SELECT UUID_TO_BIN(123)`,
				ExpectedErr: sql.ErrUuidUnableToParse,
			},
			{
				Query:       `SELECT BIN_TO_UUID(123)`,
				ExpectedErr: sql.ErrUuidUnableToParse,
			},
			{
				Query:    `SELECT BIN_TO_UUID(X'00112233445566778899aabbccddeeff')`,
				Expected: []sql.Row{{"00112233-4455-6677-8899-aabbccddeeff"}},
			},
			{
				Query:    `SELECT BIN_TO_UUID('0011223344556677')`,
				Expected: []sql.Row{{"30303131-3232-3333-3434-353536363737"}},
			},
			{
				Query:    `SELECT BIN_TO_UUID(@binuuid)`,
				Expected: []sql.Row{{"30303131-3232-3333-3434-353536363737"}},
			},
		},
	},
	{
		Name: "CrossDB Queries",
		SetUpScript: []string{
			"CREATE DATABASE test",
			"CREATE TABLE test.x (pk int primary key)",
			"insert into test.x values (1),(2),(3)",
			"DELETE FROM test.x WHERE pk=2",
			"UPDATE test.x set pk=300 where pk=3",
			"create table a (xa int primary key, ya int, za int)",
			"insert into a values (1,2,3)",
		},
		Assertions: []ScriptTestAssertion{
			{
				Query:    "SELECT pk from test.x",
				Expected: []sql.Row{{1}, {300}},
			},
			{
				Query:    "SELECT * from a",
				Expected: []sql.Row{{1, 2, 3}},
			},
		},
	},
	{
		// All DECLARE statements are only allowed under BEGIN/END blocks
		Name: "Top-level DECLARE statements",
		Assertions: []ScriptTestAssertion{
			{
				Query:       "DECLARE no_such_table CONDITION FOR SQLSTATE '42S02'",
				ExpectedErr: sql.ErrSyntaxError,
			},
			{
				Query:       "DECLARE no_such_table CONDITION FOR 1051",
				ExpectedErr: sql.ErrSyntaxError,
			},
			{
				Query:       "DECLARE a CHAR(16)",
				ExpectedErr: sql.ErrSyntaxError,
			},
			{
				Query:       "DECLARE cur2 CURSOR FOR SELECT i FROM test.t2",
				ExpectedErr: sql.ErrSyntaxError,
			},
			{
				Query:       "DECLARE CONTINUE HANDLER FOR NOT FOUND SET done = TRUE",
				ExpectedErr: sql.ErrSyntaxError,
			},
		},
	},
	{
		Name: "last_insert_id() behavior",
		SetUpScript: []string{
			"create table a (x int primary key auto_increment, y int)",
			"create table b (x int primary key)",
		},
		Assertions: []ScriptTestAssertion{
			{
				Query:    "select last_insert_id()",
				Expected: []sql.Row{{0}},
			},
			{
				Query:    "insert into a (y) values (1)",
				Expected: []sql.Row{{sql.NewOkResult(1)}},
			},
			{
				Query:    "select last_insert_id()",
				Expected: []sql.Row{{1}},
			},
			{
				Query:    "insert into a (y) values (2), (3)",
				Expected: []sql.Row{{sql.NewOkResult(2)}},
			},
			{
				Query:    "select last_insert_id()",
				Expected: []sql.Row{{2}},
			},
			{
				Query:    "insert into b (x) values (1), (2)",
				Expected: []sql.Row{{sql.NewOkResult(2)}},
			},
			{
				Query:    "select last_insert_id()",
				Expected: []sql.Row{{2}},
			},
		},
	},
	{
		Name: "row_count() behavior",
		SetUpScript: []string{
			"create table b (x int primary key)",
			"insert into b values (1), (2), (3), (4)",
		},
		Assertions: []ScriptTestAssertion{
			{
				Query:    "select row_count()",
				Expected: []sql.Row{{4}},
			},
			{
				Query:    "replace into b values (1)",
				Expected: []sql.Row{{sql.NewOkResult(2)}},
			},
			{
				Query:    "select row_count()",
				Expected: []sql.Row{{2}},
			},
			{
				Query:    "select row_count()",
				Expected: []sql.Row{{-1}},
			},
			{
				Query:    "select count(*) from b",
				Expected: []sql.Row{{4}},
			},
			{
				Query:    "select row_count()",
				Expected: []sql.Row{{-1}},
			},
			{
				Query: "update b set x = x + 10 where x <> 2",
				Expected: []sql.Row{{sql.OkResult{
					RowsAffected: 3,
					Info: plan.UpdateInfo{
						Matched: 3,
						Updated: 3,
					},
				}}},
			},
			{
				Query:    "select row_count()",
				Expected: []sql.Row{{3}},
			},
			{
				Query:    "select row_count()",
				Expected: []sql.Row{{-1}},
			},
			{
				Query:    "delete from b where x <> 2",
				Expected: []sql.Row{{sql.NewOkResult(3)}},
			},
			{
				Query:    "select row_count()",
				Expected: []sql.Row{{3}},
			},
			{
				Query:    "select row_count()",
				Expected: []sql.Row{{-1}},
			},
			{
				Query:    "alter table b add column y int null",
				Expected: []sql.Row{},
			},
			{
				Query:    "select row_count()",
				Expected: []sql.Row{{0}},
			},
			{
				Query:    "select row_count()",
				Expected: []sql.Row{{-1}},
			},
		},
	},
	{
		Name: "found_rows() behavior",
		SetUpScript: []string{
			"create table b (x int primary key)",
			"insert into b values (1), (2), (3), (4)",
		},
		Assertions: []ScriptTestAssertion{
			{
				Query:    "select found_rows()",
				Expected: []sql.Row{{1}},
			},
			{
				Query:    "select * from b",
				Expected: []sql.Row{{1}, {2}, {3}, {4}},
			},
			{
				Query:    "select found_rows()",
				Expected: []sql.Row{{4}},
			},
			{
				Query:    "select found_rows()",
				Expected: []sql.Row{{1}},
			},
			{
				Query:    "select * from b order by x  limit 3",
				Expected: []sql.Row{{1}, {2}, {3}},
			},
			{
				Query:    "select found_rows()",
				Expected: []sql.Row{{3}},
			},
			{
				Query:    "select found_rows()",
				Expected: []sql.Row{{1}},
			},
			{
				Query:    "select sql_calc_found_rows * from b order by x limit 3",
				Expected: []sql.Row{{1}, {2}, {3}},
			},
			{
				Query:    "select found_rows()",
				Expected: []sql.Row{{4}},
			},
			{
				Query:    "select found_rows()",
				Expected: []sql.Row{{1}},
			},
			{
				Query:    "select sql_calc_found_rows * from b where x <= 2 order by x limit 1",
				Expected: []sql.Row{{1}},
			},
			{
				Query:    "select found_rows()",
				Expected: []sql.Row{{2}},
			},
			{
				Query:    "select sql_calc_found_rows * from b where x <= 2 order by x limit 1",
				Expected: []sql.Row{{1}},
			},
			{
				Query:    "insert into b values (10), (11), (12), (13)",
				Expected: []sql.Row{{sql.NewOkResult(4)}},
			},
			{
				Query:    "select found_rows()",
				Expected: []sql.Row{{2}},
			},
		},
	},
	{
		Name: "INSERT INTO ... SELECT with AUTO_INCREMENT",
		SetUpScript: []string{
			"create table ai (pk int primary key auto_increment, c0 int);",
			"create table other (pk int primary key);",
			"insert into other values (1), (2), (3)",
			"insert into ai (c0) select * from other order by other.pk;",
		},
		Query: "select * from ai;",
		Expected: []sql.Row{
			{1, 1},
			{2, 2},
			{3, 3},
		},
	},
	{
<<<<<<< HEAD
		Name: "Group Concat Queries",
		SetUpScript: []string{
			"CREATE TABLE x (pk int)",
			"INSERT INTO x VALUES (1),(2),(3),(4),(NULL)",

			"create table t (o_id int, attribute longtext, value longtext)",
			"INSERT INTO t VALUES (2, 'color', 'red'), (2, 'fabric', 'silk')",
			"INSERT INTO t VALUES (3, 'color', 'green'), (3, 'shape', 'square')",

			"create table nulls(pk int)",
			"INSERT INTO nulls VALUES (NULL)",
		},
		Assertions: []ScriptTestAssertion{
			{
				Query:    `SELECT group_concat(pk) FROM x;`,
				Expected: []sql.Row{{"1,2,3,4"}},
			},
			{
				Query:    `SELECT group_concat(DISTINCT pk) FROM x;`,
				Expected: []sql.Row{{"1,2,3,4"}},
			},
			{
				Query:    `SELECT group_concat(DISTINCT pk SEPARATOR '-') FROM x;`,
				Expected: []sql.Row{{"1-2-3-4"}},
			},
			{
				Query:    `SELECT group_concat(attribute) FROM t group by o_id`,
				Expected: []sql.Row{{"color,fabric"}, {"color,shape"}},
			},
			{
				Query:    `SELECT group_concat(DISTINCT attribute ORDER BY value DESC SEPARATOR ';') FROM t group by o_id`,
				Expected: []sql.Row{{"fabric;color"}, {"shape;color"}},
			},
			{
				Query:    `SELECT group_concat(DISTINCT attribute) FROM t`,
				Expected: []sql.Row{{"color,fabric,shape"}},
			},
			{
				Query:    `SELECT group_concat(attribute) FROM t`,
				Expected: []sql.Row{{"color,fabric,color,shape"}},
			},
			{
				Query:    `SELECT group_concat((SELECT 2)) FROM x;`,
				Expected: []sql.Row{{"2,2,2,2,2"}},
			},
			{
				Query:    `SELECT group_concat(DISTINCT (SELECT 2)) FROM x;`,
				Expected: []sql.Row{{"2"}},
			},
			{
				Query:    `SELECT group_concat(DISTINCT attribute ORDER BY attribute ASC) FROM t`,
				Expected: []sql.Row{{"color,fabric,shape"}},
			},
			{
				Query:    `SELECT group_concat(DISTINCT attribute ORDER BY attribute DESC) FROM t`,
				Expected: []sql.Row{{"shape,fabric,color"}},
			},
			{
				Query:    `SELECT group_concat(pk) FROM nulls`,
				Expected: []sql.Row{{nil}},
			},
			{
				Query:       `SELECT group_concat((SELECT * FROM t LIMIT 1)) from t`,
				ExpectedErr: sql.ErrSubqueryMultipleColumns,
			},
			{
				Query:       `SELECT group_concat((SELECT * FROM x)) from t`,
				ExpectedErr: sql.ErrExpectedSingleRow,
			},
			{
				Query:    `SELECT group_concat(attribute) FROM t where o_id=2`,
				Expected: []sql.Row{{"color,fabric"}},
			},
			{
				Query:    `SELECT group_concat(DISTINCT attribute ORDER BY value DESC SEPARATOR ';') FROM t group by o_id`,
				Expected: []sql.Row{{"fabric;color"}, {"shape;color"}},
			},
			{
				Query:    `SELECT group_concat(o_id) FROM t WHERE attribute='color'`,
				Expected: []sql.Row{{"2,3"}},
=======
		Name: "ALTER TABLE ... ALTER COLUMN SET / DROP DEFAULT",
		SetUpScript: []string{
			"CREATE TABLE test (pk BIGINT PRIMARY KEY, v1 BIGINT NOT NULL DEFAULT 88);",
		},
		Assertions: []ScriptTestAssertion{
			{
				Query:    "INSERT INTO test (pk) VALUES (1);",
				Expected: []sql.Row{{sql.NewOkResult(1)}},
			},
			{
				Query:    "SELECT * FROM test;",
				Expected: []sql.Row{{1, 88}},
			},
			{
				Query:    "ALTER TABLE test ALTER v1 SET DEFAULT (CONVERT('42', SIGNED));",
				Expected: []sql.Row{},
			},
			{
				Query:    "INSERT INTO test (pk) VALUES (2);",
				Expected: []sql.Row{{sql.NewOkResult(1)}},
			},
			{
				Query:    "SELECT * FROM test;",
				Expected: []sql.Row{{1, 88}, {2, 42}},
			},
			{
				Query:       "ALTER TABLE test ALTER v2 SET DEFAULT 1;",
				ExpectedErr: sql.ErrTableColumnNotFound,
			},
			{
				Query:    "ALTER TABLE test ALTER v1 DROP DEFAULT;",
				Expected: []sql.Row{},
			},
			{
				Query:       "INSERT INTO test (pk) VALUES (3);",
				ExpectedErr: sql.ErrInsertIntoNonNullableDefaultNullColumn,
			},
			{
				Query:       "ALTER TABLE test ALTER v2 DROP DEFAULT;",
				ExpectedErr: sql.ErrTableColumnNotFound,
			},
			{ // Just confirms that the last INSERT didn't do anything
				Query:    "SELECT * FROM test;",
				Expected: []sql.Row{{1, 88}, {2, 42}},
>>>>>>> bbe09f82
			},
		},
	},
}<|MERGE_RESOLUTION|>--- conflicted
+++ resolved
@@ -621,7 +621,6 @@
 		},
 	},
 	{
-<<<<<<< HEAD
 		Name: "Group Concat Queries",
 		SetUpScript: []string{
 			"CREATE TABLE x (pk int)",
@@ -702,7 +701,10 @@
 			{
 				Query:    `SELECT group_concat(o_id) FROM t WHERE attribute='color'`,
 				Expected: []sql.Row{{"2,3"}},
-=======
+			},
+		},
+	},
+	{
 		Name: "ALTER TABLE ... ALTER COLUMN SET / DROP DEFAULT",
 		SetUpScript: []string{
 			"CREATE TABLE test (pk BIGINT PRIMARY KEY, v1 BIGINT NOT NULL DEFAULT 88);",
@@ -747,7 +749,6 @@
 			{ // Just confirms that the last INSERT didn't do anything
 				Query:    "SELECT * FROM test;",
 				Expected: []sql.Row{{1, 88}, {2, 42}},
->>>>>>> bbe09f82
 			},
 		},
 	},
