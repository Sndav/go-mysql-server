// Copyright 2020-2021 Dolthub, Inc.
//
// Licensed under the Apache License, Version 2.0 (the "License");
// you may not use this file except in compliance with the License.
// You may obtain a copy of the License at
//
//     http://www.apache.org/licenses/LICENSE-2.0
//
// Unless required by applicable law or agreed to in writing, software
// distributed under the License is distributed on an "AS IS" BASIS,
// WITHOUT WARRANTIES OR CONDITIONS OF ANY KIND, either express or implied.
// See the License for the specific language governing permissions and
// limitations under the License.

package sql

import (
	"fmt"

	"github.com/dolthub/vitess/go/mysql"
	"gopkg.in/src-d/go-errors.v1"
)

var (
	// ErrSyntaxError is returned when a syntax error in vitess is encountered.
	ErrSyntaxError = errors.NewKind("%s")

	// ErrUnsupportedFeature is thrown when a feature is not already supported
	ErrUnsupportedFeature = errors.NewKind("unsupported feature: %s")

	// ErrInvalidSystemVariableValue is returned when a system variable is assigned a value that it does not accept.
	ErrInvalidSystemVariableValue = errors.NewKind("Variable '%s' can't be set to the value of '%v'")

	// ErrSystemVariableCodeFail is returned when failing to encode/decode a system variable.
	ErrSystemVariableCodeFail = errors.NewKind("unable to encode/decode value '%v' for '%s'")

	// ErrInvalidType is thrown when there is an unexpected type at some part of
	// the execution tree.
	ErrInvalidType = errors.NewKind("invalid type: %s")

	// ErrTableAlreadyExists is thrown when someone tries to create a
	// table with a name of an existing one
	ErrTableAlreadyExists = errors.NewKind("table with name %s already exists")

	// ErrTableNotFound is returned when the table is not available from the
	// current scope.
	ErrTableNotFound = errors.NewKind("table not found: %s")

	// ErrColumnNotFound is thrown when a column named cannot be found in scope
	ErrTableColumnNotFound = errors.NewKind("table %q does not have column %q")

	// ErrColumnNotFound is returned when the column does not exist in any
	// table in scope.
	ErrColumnNotFound = errors.NewKind("column %q could not be found in any table in scope")

	// ErrAmbiguousColumnName is returned when there is a column reference that
	// is present in more than one table.
	ErrAmbiguousColumnName = errors.NewKind("ambiguous column name %q, it's present in all these tables: %v")

	// ErrAmbiguousColumnInOrderBy is returned when an order by column is ambiguous
	ErrAmbiguousColumnInOrderBy = errors.NewKind("Column %q in order clause is ambiguous")

	// ErrUnexpectedRowLength is thrown when the obtained row has more columns than the schema
	ErrUnexpectedRowLength = errors.NewKind("expected %d values, got %d")

	// ErrInvalidChildrenNumber is returned when the WithChildren method of a
	// node or expression is called with an invalid number of arguments.
	ErrInvalidChildrenNumber = errors.NewKind("%T: invalid children number, got %d, expected %d")

	// ErrInvalidChildType is returned when the WithChildren method of a
	// node or expression is called with an invalid child type. This error is indicative of a bug.
	ErrInvalidChildType = errors.NewKind("%T: invalid child type, got %T, expected %T")

	// ErrInvalidJSONText is returned when a JSON string cannot be parsed or unmarshalled
	ErrInvalidJSONText = errors.NewKind("Invalid JSON text: %s")

	// ErrDeleteRowNotFound
	ErrDeleteRowNotFound = errors.NewKind("row was not found when attempting to delete")

	// ErrDuplicateAlias should be returned when a query contains a duplicate alias / table name.
	ErrDuplicateAliasOrTable = errors.NewKind("Not unique table/alias: %s")

	// ErrPrimaryKeyViolation is returned when a primary key constraint is violated
	// This is meant to wrap a sql.UniqueKey error, which provides the key string
	ErrPrimaryKeyViolation = errors.NewKind("duplicate primary key given")

	// ErrUniqueKeyViolation is returned when a unique key constraint is violated
	// This is meant to wrap a sql.UniqueKey error, which provides the key string
	ErrUniqueKeyViolation = errors.NewKind("duplicate unique key given")

	// ErrMisusedAlias is returned when a alias is defined and used in the same projection.
	ErrMisusedAlias = errors.NewKind("column %q does not exist in scope, but there is an alias defined in" +
		" this projection with that name. Aliases cannot be used in the same projection they're defined in")

	// ErrInvalidAsOfExpression is returned when an expression for AS OF cannot be used
	ErrInvalidAsOfExpression = errors.NewKind("expression %s cannot be used in AS OF")

	// ErrIncompatibleDefaultType is returned when a provided default cannot be coerced into the type of the column
	ErrIncompatibleDefaultType = errors.NewKind("incompatible type for default value")

	// ErrInvalidTextBlobColumnDefault is returned when a column of type text/blob (or related) has a literal default set.
	ErrInvalidTextBlobColumnDefault = errors.NewKind("text/blob types may only have expression default values")

	// ErrInvalidColumnDefaultFunction is returned when an invalid function is used in a default value.
	ErrInvalidColumnDefaultFunction = errors.NewKind("function `%s` on column `%s` is not valid for usage in a default value")

	// ErrColumnDefaultDatetimeOnlyFunc is returned when a non datetime/timestamp column attempts to declare now/current_timestamp as a default value literal.
	ErrColumnDefaultDatetimeOnlyFunc = errors.NewKind("only datetime/timestamp may declare default values of now()/current_timestamp() without surrounding parentheses")

	// ErrColumnDefaultSubquery is returned when a default value contains a subquery.
	ErrColumnDefaultSubquery = errors.NewKind("default value on column `%s` may not contain subqueries")

	// ErrInvalidDefaultValueOrder is returned when a default value references a column that comes after it and contains a default expression.
	ErrInvalidDefaultValueOrder = errors.NewKind(`default value of column "%s" cannot refer to a column defined after it if those columns have an expression default value`)

	// ErrColumnDefaultReturnedNull is returned when a default expression evaluates to nil but the column is non-nullable.
	ErrColumnDefaultReturnedNull = errors.NewKind(`default value attempted to return null but column is non-nullable`)

	// ErrDropColumnReferencedInDefault is returned when a column cannot be dropped as it is referenced by another column's default value.
	ErrDropColumnReferencedInDefault = errors.NewKind(`cannot drop column "%s" as default value of column "%s" references it`)

	// ErrTriggersNotSupported is returned when attempting to create a trigger on a database that doesn't support them
	ErrTriggersNotSupported = errors.NewKind(`database "%s" doesn't support triggers`)

	// ErrTriggerCreateStatementInvalid is returned when a TriggerDatabase returns a CREATE TRIGGER statement that is invalid
	ErrTriggerCreateStatementInvalid = errors.NewKind(`Invalid CREATE TRIGGER statement: %s`)

	// ErrTriggerDoesNotExist is returned when a trigger does not exist.
	ErrTriggerDoesNotExist = errors.NewKind(`trigger "%s" does not exist`)

	// ErrTriggerTableInUse is returned when trigger execution calls for a table that invoked a trigger being updated by it
	ErrTriggerTableInUse = errors.NewKind("Can't update table %s in stored function/trigger because it is already used by statement which invoked this stored function/trigger")

	// ErrTriggerCannotBeDropped is returned when dropping a trigger would cause another trigger to reference a non-existent trigger.
	ErrTriggerCannotBeDropped = errors.NewKind(`trigger "%s" cannot be dropped as it is referenced by trigger "%s"`)

	// ErrStoredProceduresNotSupported is returned when attempting to create a stored procedure on a database that doesn't support them.
	ErrStoredProceduresNotSupported = errors.NewKind(`database "%s" doesn't support stored procedures`)

	// ErrTriggerDoesNotExist is returned when a stored procedure does not exist.
	ErrStoredProcedureAlreadyExists = errors.NewKind(`stored procedure "%s" already exists`)

	// ErrTriggerDoesNotExist is returned when a stored procedure does not exist.
	ErrStoredProcedureDoesNotExist = errors.NewKind(`stored procedure "%s" does not exist`)

	// ErrProcedureCreateStatementInvalid is returned when a StoredProcedureDatabase returns a CREATE PROCEDURE statement that is invalid.
	ErrProcedureCreateStatementInvalid = errors.NewKind(`Invalid CREATE PROCEDURE statement: %s`)

	// ErrProcedureDuplicateParameterName is returned when a stored procedure has two (or more) parameters with the same name.
	ErrProcedureDuplicateParameterName = errors.NewKind("duplicate parameter name `%s` on stored procedure `%s`")

	// ErrProcedureRecursiveCall is returned when a stored procedure has a CALL statement that refers to itself.
	ErrProcedureRecursiveCall = errors.NewKind("recursive CALL on stored procedure `%s`")

	// ErrProcedureInvalidBodyStatement is returned when a stored procedure has a statement that is invalid inside of procedures.
	ErrProcedureInvalidBodyStatement = errors.NewKind("`%s` statements are invalid inside of stored procedures")

	// ErrCallIncorrectParameterCount is returned when a CALL statement has the incorrect number of parameters.
	ErrCallIncorrectParameterCount = errors.NewKind("`%s` expected `%d` parameters but got `%d`")

	// ErrUnknownSystemVariable is returned when a query references a system variable that doesn't exist
	ErrUnknownSystemVariable = errors.NewKind(`Unknown system variable '%s'`)

	// ErrSystemVariableReadOnly is returned when attempting to set a value to a non-Dynamic system variable.
	ErrSystemVariableReadOnly = errors.NewKind(`Variable '%s' is a read only variable`)

	// ErrSystemVariableSessionOnly is returned when attempting to set a SESSION-only variable using SET GLOBAL.
	ErrSystemVariableSessionOnly = errors.NewKind(`Variable '%s' is a SESSION variable and can't be used with SET GLOBAL`)

	// ErrSystemVariableGlobalOnly is returned when attempting to set a GLOBAL-only variable using SET SESSION.
	ErrSystemVariableGlobalOnly = errors.NewKind(`Variable '%s' is a GLOBAL variable and should be set with SET GLOBAL`)

	// ErrUserVariableNoDefault is returned when attempting to set the default value on a user variable.
	ErrUserVariableNoDefault = errors.NewKind(`User variable '%s' does not have a default value`)

	// ErrInvalidUseOfOldNew is returned when a trigger attempts to make use of OLD or NEW references when they don't exist
	ErrInvalidUseOfOldNew = errors.NewKind("There is no %s row in on %s trigger")

	// ErrInvalidUpdateOfOldRow is returned when a trigger attempts to assign to an old row's value with SET
	ErrInvalidUpdateOfOldRow = errors.NewKind("Updating of old row is not allowed in trigger")

	// ErrInvalidUpdateInAfterTrigger is returned when a trigger attempts to assign to a new row in an AFTER trigger
	ErrInvalidUpdateInAfterTrigger = errors.NewKind("Updating of new row is not allowed in after trigger")

	// ErrUnboundPreparedStatementVariable is returned when a query is executed without a binding for one its variables.
	ErrUnboundPreparedStatementVariable = errors.NewKind(`unbound variable "%s" in query`)

	// ErrTruncateReferencedFromForeignKey is returned when a table is referenced in a foreign key and TRUNCATE is called on it.
	ErrTruncateReferencedFromForeignKey = errors.NewKind("cannot truncate table %s as it is referenced in foreign key %s on table %s")

	// ErrInvalidColTypeDefinition is returned when a column type-definition has argument violations.
	ErrInvalidColTypeDefinition = errors.NewKind("column %s type definition is invalid: %s")

	// ErrCannotCreateDatabaseExists is returned when a CREATE DATABASE is called on a table that already exists.
	ErrCannotCreateDatabaseExists = errors.NewKind("can't create database %s; database exists")

	// ErrCannotDropDatabaseDoesntExist is returned when a DROP DATABASE is callend when a table is dropped that doesn't exist.
	ErrCannotDropDatabaseDoesntExist = errors.NewKind("can't drop database %s; database doesn't exist")

	// ErrInvalidConstraintFunctionsNotSupported is returned when a CONSTRAINT CHECK is called with a sub-function expression.
	ErrInvalidConstraintFunctionsNotSupported = errors.NewKind("Invalid constraint expression, functions not supported: %s")

	// ErrInvalidConstraintSubqueryNotSupported is returned when a CONSTRAINT CHECK is called with a sub-query expression.
	ErrInvalidConstraintSubqueryNotSupported = errors.NewKind("Invalid constraint expression, sub-queries not supported: %s")

	ErrCheckConstraintViolatedFmtStr = "Check constraint %q violated"

	// ErrCheckConstraintViolated is returned when a CONSTRAINT CHECK is called with a sub-query expression.
	ErrCheckConstraintViolated = errors.NewKind(ErrCheckConstraintViolatedFmtStr)

	// ErrColumnCountMismatch is returned when a view, derived table or common table expression has a declared column
	// list with a different number of columns than the schema of the table.
	ErrColumnCountMismatch = errors.NewKind("In definition of view, derived table or common table expression, SELECT list and column names list have different column counts")

	// ErrUuidUnableToParse is returned when a UUID is unable to be parsed.
	ErrUuidUnableToParse = errors.NewKind("unable to parse '%s' to UUID: %s")

	// ErrLoadDataCannotOpen is returned when a LOAD DATA operation is unable to open the file specified.
	ErrLoadDataCannotOpen = errors.NewKind("LOAD DATA is unable to open file: %s")

	// ErrLoadDataCharacterLength is returned when a symbol is of the wrong character length for a LOAD DATA operation.
	ErrLoadDataCharacterLength = errors.NewKind("%s must be 1 character long")

	// ErrSecureFileDirNotSet is returned when LOAD DATA INFILE is called but the secure_file_priv system variable is not set.
	ErrSecureFileDirNotSet = errors.NewKind("secure_file_priv needs to be set to a directory")

	// ErrJSONObjectAggNullKey is returned when JSON_OBJECTAGG is run on a table with NULL keys
	ErrJSONObjectAggNullKey = errors.NewKind("JSON documents may not contain NULL member names")

	// ErrDeclareOrderInvalid is returned when a DECLARE statement is at an invalid location.
	ErrDeclareOrderInvalid = errors.NewKind("DECLARE may only exist at the beginning of a BEGIN/END block")

	// ErrDeclareConditionNotFound is returned when SIGNAL/RESIGNAL references a non-existent DECLARE CONDITION.
	ErrDeclareConditionNotFound = errors.NewKind("condition %s does not exist")

	// ErrDeclareConditionDuplicate is returned when a DECLARE CONDITION statement with the same name was declared in the current scope.
	ErrDeclareConditionDuplicate = errors.NewKind("duplicate condition '%s'")

	// ErrSignalOnlySqlState is returned when SIGNAL/RESIGNAL references a DECLARE CONDITION for a MySQL error code.
	ErrSignalOnlySqlState = errors.NewKind("SIGNAL/RESIGNAL can only use a condition defined with SQLSTATE")

	// ErrExpectedSingleRow is returned when a subquery executed in normal queries or aggregation function returns
	// more than 1 row without an attached IN clause.
	ErrExpectedSingleRow = errors.NewKind("the subquery returned more than 1 row")

	// ErrSubqueryMultipleColumns is returned when an expression subquery returns
	// more than a single column.
	ErrSubqueryMultipleColumns = errors.NewKind(
		"operand contains more than one column",
	)
	// ErrUnknownConstraint is returned when a DROP CONSTRAINT statement refers to a constraint that doesn't exist
	ErrUnknownConstraint = errors.NewKind("Constraint %q does not exist")

	// ErrInsertIntoNonNullableDefaultNullColumn is returned when an INSERT excludes a field which is non-nullable and has no default/autoincrement.
	ErrInsertIntoNonNullableDefaultNullColumn = errors.NewKind("Field '%s' doesn't have a default value")

	// ErrAlterTableNotSupported is thrown when the table doesn't support ALTER TABLE statements
	ErrAlterTableNotSupported = errors.NewKind("table %s cannot be altered")

	// ErrPartitionNotFound is thrown when a partition key on a table is not found
	ErrPartitionNotFound = errors.NewKind("partition not found %q")

	// ErrInsertIntoNonNullableProvidedNull is called when a null value is inserted into a non-nullable column
	ErrInsertIntoNonNullableProvidedNull = errors.NewKind("column name '%v' is non-nullable but attempted to set a value of null")

	// ErrForeignKeyChildViolation is called when a rows is added but there is no parent row, and a foreign key constraint fails. Add the parent row first.
	ErrForeignKeyChildViolation = errors.NewKind("cannot add or update a child row - Foreign key violation on fk: `%s`, table: `%s`, referenced table: `%s`, key: `%s`")

	// ErrForeignKeyParentViolation is called when a parent row that is deleted has children, and a foreign key constraint fails. Delete the children first.
	ErrForeignKeyParentViolation = errors.NewKind("cannot delete or update a parent row - Foreign key violation on fk: `%s`, table: `%s`, referenced table: `%s`, key: `%s`")

	// ErrForeignKeyColumnCountMismatch is called when the declared column and referenced column counts do not match.
	ErrForeignKeyColumnCountMismatch = errors.NewKind("the foreign key must reference an equivalent number of columns")

	// ErrDuplicateEntry is returns when a duplicate entry is placed on an index such as a UNIQUE or a Primary Key.
	ErrDuplicateEntry = errors.NewKind("Duplicate entry for key '%s'")

	// ErrInvalidArgument is returned when an argument to a function is invalid.
	ErrInvalidArgument = errors.NewKind("Incorrect arguments to %s")

	// ErrSavepointDoesNotExist is returned when a RELEASE SAVEPOINT or ROLLBACK TO SAVEPOINT statement references a
	// non-existent savepoint identifier
	ErrSavepointDoesNotExist = errors.NewKind("SAVEPOINT %s does not exist")

<<<<<<< HEAD
	// ErrTableCreatedNotFound is thrown when an integrator attempts to create a temporary tables without temporary table
	// support.
	ErrTemporaryTableNotSupported = errors.NewKind("database does not support temporary tables")
=======
	// ErrInvalidSyntax is returned for syntax errors that aren't picked up by the parser, e.g. the wrong type of
	// expression used in part of statement.
	ErrInvalidSyntax = errors.NewKind("Invalid syntax: %s")
>>>>>>> 9dbddef3
)

func CastSQLError(err error) (*mysql.SQLError, bool) {
	if err == nil {
		return nil, true
	}
	if mysqlErr, ok := err.(*mysql.SQLError); ok {
		return mysqlErr, false
	}

	var code int
	var sqlState string = ""

	switch {
	case ErrTableNotFound.Is(err):
		code = mysql.ERNoSuchTable
	case ErrCannotCreateDatabaseExists.Is(err):
		code = mysql.ERDbCreateExists
	case ErrExpectedSingleRow.Is(err):
		code = mysql.ERSubqueryNo1Row
	case ErrSubqueryMultipleColumns.Is(err):
		code = mysql.EROperandColumns
	case ErrInsertIntoNonNullableProvidedNull.Is(err):
		code = mysql.ERBadNullError
	case ErrPrimaryKeyViolation.Is(err):
		code = mysql.ERDupEntry
	case ErrUniqueKeyViolation.Is(err):
		code = mysql.ERDupEntry
	case ErrPartitionNotFound.Is(err):
		code = 1526 // TODO: Needs to be added to vitess
	case ErrForeignKeyChildViolation.Is(err):
		code = mysql.ErNoReferencedRow2 // test with mysql returns 1452 vs 1216
	case ErrForeignKeyParentViolation.Is(err):
		code = mysql.ERRowIsReferenced2 // test with mysql returns 1451 vs 1215
	case ErrDuplicateEntry.Is(err):
		code = mysql.ERDupEntry
	case ErrInvalidJSONText.Is(err):
		code = 3141 // TODO: Needs to be added to vitess
	default:
		code = mysql.ERUnknownError
	}

	return mysql.NewSQLError(code, sqlState, err.Error()), false
}

type UniqueKeyError struct {
	keyStr   string
	IsPK     bool
	Existing Row
}

func NewUniqueKeyErr(keyStr string, isPK bool, existing Row) error {
	ue := UniqueKeyError{
		keyStr:   keyStr,
		IsPK:     isPK,
		Existing: existing,
	}

	if isPK {
		return ErrPrimaryKeyViolation.Wrap(ue)
	} else {
		return ErrUniqueKeyViolation.Wrap(ue)
	}
}

func (ue UniqueKeyError) Error() string {
	return fmt.Sprintf("%s", ue.keyStr)
}<|MERGE_RESOLUTION|>--- conflicted
+++ resolved
@@ -282,15 +282,13 @@
 	// non-existent savepoint identifier
 	ErrSavepointDoesNotExist = errors.NewKind("SAVEPOINT %s does not exist")
 
-<<<<<<< HEAD
 	// ErrTableCreatedNotFound is thrown when an integrator attempts to create a temporary tables without temporary table
 	// support.
 	ErrTemporaryTableNotSupported = errors.NewKind("database does not support temporary tables")
-=======
+
 	// ErrInvalidSyntax is returned for syntax errors that aren't picked up by the parser, e.g. the wrong type of
 	// expression used in part of statement.
 	ErrInvalidSyntax = errors.NewKind("Invalid syntax: %s")
->>>>>>> 9dbddef3
 )
 
 func CastSQLError(err error) (*mysql.SQLError, bool) {
