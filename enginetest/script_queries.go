// Copyright 2020-2021 Dolthub, Inc.
//
// Licensed under the Apache License, Version 2.0 (the "License");
// you may not use this file except in compliance with the License.
// You may obtain a copy of the License at
//
//     http://www.apache.org/licenses/LICENSE-2.0
//
// Unless required by applicable law or agreed to in writing, software
// distributed under the License is distributed on an "AS IS" BASIS,
// WITHOUT WARRANTIES OR CONDITIONS OF ANY KIND, either express or implied.
// See the License for the specific language governing permissions and
// limitations under the License.

package enginetest

import (
	"gopkg.in/src-d/go-errors.v1"

	"github.com/dolthub/go-mysql-server/sql"
	"github.com/dolthub/go-mysql-server/sql/plan"
)

type ScriptTest struct {
	// Name of the script test
	Name string
	// The sql statements to execute as setup, in order. Results are not checked, but statements must not error.
	SetUpScript []string
	// The set of assertions to make after setup, in order
	Assertions []ScriptTestAssertion
	// For tests that make a single assertion, Query can be set for the single assertion
	Query string
	// For tests that make a single assertion, Expected can be set for the single assertion
	Expected []sql.Row
	// For tests that make a single assertion, ExpectedErr can be set for the expected error
	ExpectedErr *errors.Kind
}

type ScriptTestAssertion struct {
	Query       string
	Expected    []sql.Row
	ExpectedErr *errors.Kind
	// ExpectedErrStr should be set for tests that expect a specific error string this is not linked to a custom error.
	// In most cases, errors should be linked to a custom error, however there are exceptions where this is not possible,
	// such as the use of the SIGNAL statement.
	ExpectedErrStr string

	// ExpectedWarning is used for queries that should generate warnings but not errors.
	ExpectedWarning int
}

// ScriptTests are a set of test scripts to run.
// Unlike other engine tests, ScriptTests must be self-contained. No other tables are created outside the definition of
// the tests.
var ScriptTests = []ScriptTest{
	{
		Name: "delete with in clause",
		SetUpScript: []string{
			"create table a (x int primary key)",
			"insert into a values (1), (3), (5)",
			"delete from a where x in (1, 3)",
		},
		Query: "select x from a order by 1",
		Expected: []sql.Row{
			{5},
		},
	},
	{
		Name: "sqllogictest evidence/slt_lang_aggfunc.test",
		SetUpScript: []string{
			"CREATE TABLE t1( x INTEGER, y VARCHAR(8) )",
			"INSERT INTO t1 VALUES(1,'true')",
			"INSERT INTO t1 VALUES(0,'false')",
			"INSERT INTO t1 VALUES(NULL,'NULL')",
		},
		Query: "SELECT count(DISTINCT x) FROM t1",
		Expected: []sql.Row{
			{2},
		},
	},
	{
		Name: "sqllogictest index/commute/10/slt_good_1.test",
		SetUpScript: []string{
			"CREATE TABLE tab0(pk INTEGER PRIMARY KEY, col0 INTEGER, col1 FLOAT, col2 TEXT, col3 INTEGER, col4 FLOAT, col5 TEXT)",
			"INSERT INTO tab0 VALUES(0,42,58.92,'fnbtk',54,68.41,'xmttf')",
			"INSERT INTO tab0 VALUES(1,31,46.55,'sksjf',46,53.20,'wiuva')",
			"INSERT INTO tab0 VALUES(2,30,31.11,'oldqn',41,5.26,'ulaay')",
			"INSERT INTO tab0 VALUES(3,77,44.90,'pmsir',70,84.14,'vcmyo')",
			"INSERT INTO tab0 VALUES(4,23,95.26,'qcwxh',32,48.53,'rvtbr')",
			"INSERT INTO tab0 VALUES(5,43,6.75,'snvwg',3,14.38,'gnfxz')",
			"INSERT INTO tab0 VALUES(6,47,98.26,'bzzva',60,15.2,'imzeq')",
			"INSERT INTO tab0 VALUES(7,98,40.9,'lsrpi',78,66.30,'ephwy')",
			"INSERT INTO tab0 VALUES(8,19,15.16,'ycvjz',55,38.70,'dnkkz')",
			"INSERT INTO tab0 VALUES(9,7,84.4,'ptovf',17,2.46,'hrxsf')",
			"CREATE TABLE tab1(pk INTEGER PRIMARY KEY, col0 INTEGER, col1 FLOAT, col2 TEXT, col3 INTEGER, col4 FLOAT, col5 TEXT)",
			"CREATE INDEX idx_tab1_0 on tab1 (col0)",
			"CREATE INDEX idx_tab1_1 on tab1 (col1)",
			"CREATE INDEX idx_tab1_3 on tab1 (col3)",
			"CREATE INDEX idx_tab1_4 on tab1 (col4)",
			"INSERT INTO tab1 SELECT * FROM tab0",
			"CREATE TABLE tab2(pk INTEGER PRIMARY KEY, col0 INTEGER, col1 FLOAT, col2 TEXT, col3 INTEGER, col4 FLOAT, col5 TEXT)",
			"CREATE UNIQUE INDEX idx_tab2_1 ON tab2 (col4 DESC,col3)",
			"CREATE UNIQUE INDEX idx_tab2_2 ON tab2 (col3 DESC,col0)",
			"CREATE UNIQUE INDEX idx_tab2_3 ON tab2 (col3 DESC,col1)",
			"INSERT INTO tab2 SELECT * FROM tab0",
			"CREATE TABLE tab3(pk INTEGER PRIMARY KEY, col0 INTEGER, col1 FLOAT, col2 TEXT, col3 INTEGER, col4 FLOAT, col5 TEXT)",
			"CREATE INDEX idx_tab3_0 ON tab3 (col3 DESC)",
			"INSERT INTO tab3 SELECT * FROM tab0",
			"CREATE TABLE tab4(pk INTEGER PRIMARY KEY, col0 INTEGER, col1 FLOAT, col2 TEXT, col3 INTEGER, col4 FLOAT, col5 TEXT)",
			"CREATE INDEX idx_tab4_0 ON tab4 (col0 DESC)",
			"CREATE UNIQUE INDEX idx_tab4_2 ON tab4 (col4 DESC,col3)",
			"CREATE INDEX idx_tab4_3 ON tab4 (col3 DESC)",
			"INSERT INTO tab4 SELECT * FROM tab0",
		},
		Query: "SELECT pk FROM tab2 WHERE 78 < col0 AND 19 < col3",
		Expected: []sql.Row{
			{7},
		},
	},
	{
		Name: "3 tables, linear join",
		SetUpScript: []string{
			"create table a (xa int primary key, ya int, za int)",
			"create table b (xb int primary key, yb int, zb int)",
			"create table c (xc int primary key, yc int, zc int)",
			"insert into a values (1,2,3)",
			"insert into b values (1,2,3)",
			"insert into c values (1,2,3)",
		},
		Assertions: []ScriptTestAssertion{
			{
				Query:    "select ya from a join b on ya - 1= xb join c on xc = zb - 2",
				Expected: []sql.Row{{2}},
			},
		},
	},
	{
		Name: "3 tables, v join",
		SetUpScript: []string{
			"create table a (xa int primary key, ya int, za int)",
			"create table b (xb int primary key, yb int, zb int)",
			"create table c (xc int primary key, yc int, zc int)",
			"insert into a values (1,2,3)",
			"insert into b values (1,2,3)",
			"insert into c values (1,2,3)",
		},
		Assertions: []ScriptTestAssertion{
			{
				Query:    "select za from a join b on ya - 1 = xb join c on xa = xc",
				Expected: []sql.Row{{3}},
			},
		},
	},
	{
		Name: "3 tables, linear join, indexes on A,C",
		SetUpScript: []string{
			"create table a (xa int primary key, ya int, za int)",
			"create table b (xb int primary key, yb int, zb int)",
			"create table c (xc int primary key, yc int, zc int)",
			"insert into a values (1,2,3)",
			"insert into b values (1,2,3)",
			"insert into c values (1,2,3)",
		},
		Assertions: []ScriptTestAssertion{
			{
				Query:    "select xa from a join b on xa = yb - 1 join c on yb - 1 = xc",
				Expected: []sql.Row{{1}},
			},
		},
	},
	{
		Name: "4 tables, linear join",
		SetUpScript: []string{
			"create table a (xa int primary key, ya int, za int)",
			"create table b (xb int primary key, yb int, zb int)",
			"create table c (xc int primary key, yc int, zc int)",
			"create table d (xd int primary key, yd int, zd int)",
			"insert into a values (1,2,3)",
			"insert into b values (1,2,3)",
			"insert into c values (1,2,3)",
			"insert into d values (1,2,3)",
		},
		Assertions: []ScriptTestAssertion{
			{
				Query:    "select xa from a join b on ya - 1 = xb join c on xb = xc join d on xc = xd",
				Expected: []sql.Row{{1}},
			},
		},
	},
	{
		Name: "4 tables, linear join, index on D",
		SetUpScript: []string{
			"create table a (xa int primary key, ya int, za int)",
			"create table b (xb int primary key, yb int, zb int)",
			"create table c (xc int primary key, yc int, zc int)",
			"create table d (xd int primary key, yd int, zd int)",
			"insert into a values (1,2,3)",
			"insert into b values (1,2,3)",
			"insert into c values (1,2,3)",
			"insert into d values (1,2,3)",
		},
		Assertions: []ScriptTestAssertion{
			{
				Query:    "select xa from a join b on ya = yb join c on yb = yc join d on yc - 1 = xd",
				Expected: []sql.Row{{1}},
			},
		},
	},
	{
		Name: "4 tables, left join, indexes on all tables",
		SetUpScript: []string{
			"create table a (xa int primary key, ya int, za int)",
			"create table b (xb int primary key, yb int, zb int)",
			"create table c (xc int primary key, yc int, zc int)",
			"create table d (xd int primary key, yd int, zd int)",
			"insert into a values (1,2,3)",
			"insert into b values (1,2,3)",
			"insert into c values (1,2,3)",
			"insert into d values (1,2,3)",
		},
		Assertions: []ScriptTestAssertion{
			{
				Query:    "select xa from a left join b on ya = yb left join c on yb = yc left join d on yc - 1 = xd",
				Expected: []sql.Row{{1}},
			},
		},
	},
	{
		Name: "4 tables, linear join, index on B, D",
		SetUpScript: []string{
			"create table a (xa int primary key, ya int, za int)",
			"create table b (xb int primary key, yb int, zb int)",
			"create table c (xc int primary key, yc int, zc int)",
			"create table d (xd int primary key, yd int, zd int)",
			"insert into a values (1,2,3)",
			"insert into b values (1,2,3)",
			"insert into c values (1,2,3)",
			"insert into d values (1,2,3)",
		},
		Assertions: []ScriptTestAssertion{
			{
				Query:    "select xa from a join b on ya - 1 = xb join c on yc = za - 1 join d on yc - 1 = xd",
				Expected: []sql.Row{{1}},
			},
		},
	},
	{
		Name: "4 tables, all joined to A",
		SetUpScript: []string{
			"create table a (xa int primary key, ya int, za int)",
			"create table b (xb int primary key, yb int, zb int)",
			"create table c (xc int primary key, yc int, zc int)",
			"create table d (xd int primary key, yd int, zd int)",
			"insert into a values (1,2,3)",
			"insert into b values (1,2,3)",
			"insert into c values (1,2,3)",
			"insert into d values (1,2,3)",
		},
		Assertions: []ScriptTestAssertion{
			{
				Query:    "select xa from a join b on xa = xb join c on ya - 1 = xc join d on za - 2 = xd",
				Expected: []sql.Row{{1}},
			},
		},
	},
	// {
	// 	Name: "4 tables, all joined to D",
	// 	SetUpScript: []string{
	// 		"create table a (xa int primary key, ya int, za int)",
	// 		"create table b (xb int primary key, yb int, zb int)",
	// 		"create table c (xc int primary key, yc int, zc int)",
	// 		"create table d (xd int primary key, yd int, zd int)",
	// 		"insert into a values (1,2,3)",
	// 		"insert into b values (1,2,3)",
	// 		"insert into c values (1,2,3)",
	// 		"insert into d values (1,2,3)",
	// 	},
	// 	Assertions: []ScriptTestAssertion{
	// 		{
	// 			// gives an error in mysql, a needs an alias
	// 			Query: "select xa from d join a on yd = xa join c on yd = xc join a on xa = yd",
	// 			Expected: []sql.Row{{1}},
	// 		},
	// 	},
	// },
	{
		Name: "4 tables, all joined to D",
		SetUpScript: []string{
			"create table a (xa int primary key, ya int, za int)",
			"create table b (xb int primary key, yb int, zb int)",
			"create table c (xc int primary key, yc int, zc int)",
			"create table d (xd int primary key, yd int, zd int)",
			"insert into a values (1,2,3)",
			"insert into b values (1,2,3)",
			"insert into c values (1,2,3)",
			"insert into d values (1,2,3)",
		},
		Assertions: []ScriptTestAssertion{
			{
				Query:    "select xa from d join a on yd - 1 = xa join c on zd - 2 = xc join b on xb = zd - 2",
				Expected: []sql.Row{{1}},
			},
		},
	},
	{
		Name: "5 tables, complex join conditions",
		SetUpScript: []string{
			"create table a (xa int primary key, ya int, za int)",
			"create table b (xb int primary key, yb int, zb int)",
			"create table c (xc int primary key, yc int, zc int)",
			"create table d (xd int primary key, yd int, zd int)",
			"create table e (xe int, ye int, ze int, primary key(xe, ye))",
			"insert into a values (1,2,3)",
			"insert into b values (1,2,3)",
			"insert into c values (1,2,3)",
			"insert into d values (1,2,3)",
			"insert into e values (1,2,3)",
		},
		Assertions: []ScriptTestAssertion{
			{
				Query: `select xa from a
									join b on ya - 1 = xb
									join c on xc = za - 2
									join d on xd = yb - 1
									join e on xe = zb - 2 and ye = yc`,
				Expected: []sql.Row{{1}},
			},
		},
	},
	{
		Name: "UUIDs used in the wild.",
		SetUpScript: []string{
			"SET @uuid = '6ccd780c-baba-1026-9564-5b8c656024db'",
			"SET @binuuid = '0011223344556677'",
		},
		Assertions: []ScriptTestAssertion{
			{
				Query:    `SELECT IS_UUID(UUID())`,
				Expected: []sql.Row{{int8(1)}},
			},
			{
				Query:    `SELECT IS_UUID(@uuid)`,
				Expected: []sql.Row{{int8(1)}},
			},
			{
				Query:    `SELECT BIN_TO_UUID(UUID_TO_BIN(@uuid))`,
				Expected: []sql.Row{{"6ccd780c-baba-1026-9564-5b8c656024db"}},
			},
			{
				Query:    `SELECT BIN_TO_UUID(UUID_TO_BIN(@uuid, 1), 1)`,
				Expected: []sql.Row{{"6ccd780c-baba-1026-9564-5b8c656024db"}},
			},
			{
				Query:    `SELECT UUID_TO_BIN(NULL)`,
				Expected: []sql.Row{{nil}},
			},
			{
				Query:    `SELECT HEX(UUID_TO_BIN(@uuid))`,
				Expected: []sql.Row{{"6CCD780CBABA102695645B8C656024DB"}},
			},
			{
				Query:       `SELECT UUID_TO_BIN(123)`,
				ExpectedErr: sql.ErrUuidUnableToParse,
			},
			{
				Query:       `SELECT BIN_TO_UUID(123)`,
				ExpectedErr: sql.ErrUuidUnableToParse,
			},
			{
				Query:    `SELECT BIN_TO_UUID(X'00112233445566778899aabbccddeeff')`,
				Expected: []sql.Row{{"00112233-4455-6677-8899-aabbccddeeff"}},
			},
			{
				Query:    `SELECT BIN_TO_UUID('0011223344556677')`,
				Expected: []sql.Row{{"30303131-3232-3333-3434-353536363737"}},
			},
			{
				Query:    `SELECT BIN_TO_UUID(@binuuid)`,
				Expected: []sql.Row{{"30303131-3232-3333-3434-353536363737"}},
			},
		},
	},
	{
		Name: "CrossDB Queries",
		SetUpScript: []string{
			"CREATE DATABASE test",
			"CREATE TABLE test.x (pk int primary key)",
			"insert into test.x values (1),(2),(3)",
			"DELETE FROM test.x WHERE pk=2",
			"UPDATE test.x set pk=300 where pk=3",
			"create table a (xa int primary key, ya int, za int)",
			"insert into a values (1,2,3)",
		},
		Assertions: []ScriptTestAssertion{
			{
				Query:    "SELECT pk from test.x",
				Expected: []sql.Row{{1}, {300}},
			},
			{
				Query:    "SELECT * from a",
				Expected: []sql.Row{{1, 2, 3}},
			},
		},
	},
	{
		// All DECLARE statements are only allowed under BEGIN/END blocks
		Name: "Top-level DECLARE statements",
		Assertions: []ScriptTestAssertion{
			{
				Query:       "DECLARE no_such_table CONDITION FOR SQLSTATE '42S02'",
				ExpectedErr: sql.ErrSyntaxError,
			},
			{
				Query:       "DECLARE no_such_table CONDITION FOR 1051",
				ExpectedErr: sql.ErrSyntaxError,
			},
			{
				Query:       "DECLARE a CHAR(16)",
				ExpectedErr: sql.ErrSyntaxError,
			},
			{
				Query:       "DECLARE cur2 CURSOR FOR SELECT i FROM test.t2",
				ExpectedErr: sql.ErrSyntaxError,
			},
			{
				Query:       "DECLARE CONTINUE HANDLER FOR NOT FOUND SET done = TRUE",
				ExpectedErr: sql.ErrSyntaxError,
			},
		},
	},
	{
		Name: "last_insert_id() behavior",
		SetUpScript: []string{
			"create table a (x int primary key auto_increment, y int)",
			"create table b (x int primary key)",
		},
		Assertions: []ScriptTestAssertion{
			{
				Query:    "select last_insert_id()",
				Expected: []sql.Row{{0}},
			},
			{
				Query:    "insert into a (y) values (1)",
				Expected: []sql.Row{{sql.NewOkResult(1)}},
			},
			{
				Query:    "select last_insert_id()",
				Expected: []sql.Row{{1}},
			},
			{
				Query:    "insert into a (y) values (2), (3)",
				Expected: []sql.Row{{sql.NewOkResult(2)}},
			},
			{
				Query:    "select last_insert_id()",
				Expected: []sql.Row{{2}},
			},
			{
				Query:    "insert into b (x) values (1), (2)",
				Expected: []sql.Row{{sql.NewOkResult(2)}},
			},
			{
				Query:    "select last_insert_id()",
				Expected: []sql.Row{{2}},
			},
		},
	},
	{
		Name: "row_count() behavior",
		SetUpScript: []string{
			"create table b (x int primary key)",
			"insert into b values (1), (2), (3), (4)",
		},
		Assertions: []ScriptTestAssertion{
			{
				Query:    "select row_count()",
				Expected: []sql.Row{{4}},
			},
			{
				Query:    "replace into b values (1)",
				Expected: []sql.Row{{sql.NewOkResult(2)}},
			},
			{
				Query:    "select row_count()",
				Expected: []sql.Row{{2}},
			},
			{
				Query:    "select row_count()",
				Expected: []sql.Row{{-1}},
			},
			{
				Query:    "select count(*) from b",
				Expected: []sql.Row{{4}},
			},
			{
				Query:    "select row_count()",
				Expected: []sql.Row{{-1}},
			},
			{
				Query: "update b set x = x + 10 where x <> 2",
				Expected: []sql.Row{{sql.OkResult{
					RowsAffected: 3,
					Info: plan.UpdateInfo{
						Matched: 3,
						Updated: 3,
					},
				}}},
			},
			{
				Query:    "select row_count()",
				Expected: []sql.Row{{3}},
			},
			{
				Query:    "select row_count()",
				Expected: []sql.Row{{-1}},
			},
			{
				Query:    "delete from b where x <> 2",
				Expected: []sql.Row{{sql.NewOkResult(3)}},
			},
			{
				Query:    "select row_count()",
				Expected: []sql.Row{{3}},
			},
			{
				Query:    "select row_count()",
				Expected: []sql.Row{{-1}},
			},
			{
				Query:    "alter table b add column y int null",
				Expected: []sql.Row{},
			},
			{
				Query:    "select row_count()",
				Expected: []sql.Row{{0}},
			},
			{
				Query:    "select row_count()",
				Expected: []sql.Row{{-1}},
			},
		},
	},
	{
		Name: "found_rows() behavior",
		SetUpScript: []string{
			"create table b (x int primary key)",
			"insert into b values (1), (2), (3), (4)",
		},
		Assertions: []ScriptTestAssertion{
			{
				Query:    "select found_rows()",
				Expected: []sql.Row{{1}},
			},
			{
				Query:    "select * from b",
				Expected: []sql.Row{{1}, {2}, {3}, {4}},
			},
			{
				Query:    "select found_rows()",
				Expected: []sql.Row{{4}},
			},
			{
				Query:    "select found_rows()",
				Expected: []sql.Row{{1}},
			},
			{
				Query:    "select * from b order by x  limit 3",
				Expected: []sql.Row{{1}, {2}, {3}},
			},
			{
				Query:    "select found_rows()",
				Expected: []sql.Row{{3}},
			},
			{
				Query:    "select found_rows()",
				Expected: []sql.Row{{1}},
			},
			{
				Query:    "select sql_calc_found_rows * from b order by x limit 3",
				Expected: []sql.Row{{1}, {2}, {3}},
			},
			{
				Query:    "select found_rows()",
				Expected: []sql.Row{{4}},
			},
			{
				Query:    "select found_rows()",
				Expected: []sql.Row{{1}},
			},
			{
				Query:    "select sql_calc_found_rows * from b where x <= 2 order by x limit 1",
				Expected: []sql.Row{{1}},
			},
			{
				Query:    "select found_rows()",
				Expected: []sql.Row{{2}},
			},
			{
				Query:    "select sql_calc_found_rows * from b where x <= 2 order by x limit 1",
				Expected: []sql.Row{{1}},
			},
			{
				Query:    "insert into b values (10), (11), (12), (13)",
				Expected: []sql.Row{{sql.NewOkResult(4)}},
			},
			{
				Query:    "select found_rows()",
				Expected: []sql.Row{{2}},
			},
		},
	},
	{
		Name: "INSERT INTO ... SELECT with AUTO_INCREMENT",
		SetUpScript: []string{
			"create table ai (pk int primary key auto_increment, c0 int);",
			"create table other (pk int primary key);",
			"insert into other values (1), (2), (3)",
			"insert into ai (c0) select * from other order by other.pk;",
		},
		Query: "select * from ai;",
		Expected: []sql.Row{
			{1, 1},
			{2, 2},
			{3, 3},
		},
	},
	{
		Name: "Group Concat Queries",
		SetUpScript: []string{
			"CREATE TABLE x (pk int)",
			"INSERT INTO x VALUES (1),(2),(3),(4),(NULL)",

			"create table t (o_id int, attribute longtext, value longtext)",
			"INSERT INTO t VALUES (2, 'color', 'red'), (2, 'fabric', 'silk')",
			"INSERT INTO t VALUES (3, 'color', 'green'), (3, 'shape', 'square')",

			"create table nulls(pk int)",
			"INSERT INTO nulls VALUES (NULL)",
		},
		Assertions: []ScriptTestAssertion{
			{
				Query:    `SELECT group_concat(pk ORDER BY pk) FROM x;`,
				Expected: []sql.Row{{"1,2,3,4"}},
			},
			{
				Query:    `SELECT group_concat(DISTINCT pk ORDER BY pk) FROM x;`,
				Expected: []sql.Row{{"1,2,3,4"}},
			},
			{
				Query:    `SELECT group_concat(DISTINCT pk ORDER BY pk SEPARATOR '-') FROM x;`,
				Expected: []sql.Row{{"1-2-3-4"}},
			},
			{
				Query:    `SELECT group_concat(attribute ORDER BY attribute) FROM t group by o_id`,
				Expected: []sql.Row{{"color,fabric"}, {"color,shape"}},
			},
			{
				Query:    `SELECT group_concat(DISTINCT attribute ORDER BY value DESC SEPARATOR ';') FROM t group by o_id`,
				Expected: []sql.Row{{"fabric;color"}, {"shape;color"}},
			},
			{
				Query:    `SELECT group_concat(DISTINCT attribute ORDER BY attribute) FROM t`,
				Expected: []sql.Row{{"color,fabric,shape"}},
			},
			{
				Query:    `SELECT group_concat(attribute ORDER BY attribute) FROM t`,
				Expected: []sql.Row{{"color,color,fabric,shape"}},
			},
			{
				Query:    `SELECT group_concat((SELECT 2)) FROM x;`,
				Expected: []sql.Row{{"2,2,2,2,2"}},
			},
			{
				Query:    `SELECT group_concat(DISTINCT (SELECT 2)) FROM x;`,
				Expected: []sql.Row{{"2"}},
			},
			{
				Query:    `SELECT group_concat(DISTINCT attribute ORDER BY attribute ASC) FROM t`,
				Expected: []sql.Row{{"color,fabric,shape"}},
			},
			{
				Query:    `SELECT group_concat(DISTINCT attribute ORDER BY attribute DESC) FROM t`,
				Expected: []sql.Row{{"shape,fabric,color"}},
			},
			{
				Query:    `SELECT group_concat(pk) FROM nulls`,
				Expected: []sql.Row{{nil}},
			},
			{
				Query:       `SELECT group_concat((SELECT * FROM t LIMIT 1)) from t`,
				ExpectedErr: sql.ErrSubqueryMultipleColumns,
			},
			{
				Query:       `SELECT group_concat((SELECT * FROM x)) from t`,
				ExpectedErr: sql.ErrExpectedSingleRow,
			},
			{
				Query:    `SELECT group_concat(attribute) FROM t where o_id=2`,
				Expected: []sql.Row{{"color,fabric"}},
			},
			{
				Query:    `SELECT group_concat(DISTINCT attribute ORDER BY value DESC SEPARATOR ';') FROM t group by o_id`,
				Expected: []sql.Row{{"fabric;color"}, {"shape;color"}},
			},
			{
				Query:    `SELECT group_concat(o_id) FROM t WHERE attribute='color'`,
				Expected: []sql.Row{{"2,3"}},
			},
		},
	},
	{
		Name: "ALTER TABLE ... ALTER COLUMN SET / DROP DEFAULT",
		SetUpScript: []string{
			"CREATE TABLE test (pk BIGINT PRIMARY KEY, v1 BIGINT NOT NULL DEFAULT 88);",
		},
		Assertions: []ScriptTestAssertion{
			{
				Query:    "INSERT INTO test (pk) VALUES (1);",
				Expected: []sql.Row{{sql.NewOkResult(1)}},
			},
			{
				Query:    "SELECT * FROM test;",
				Expected: []sql.Row{{1, 88}},
			},
			{
				Query:    "ALTER TABLE test ALTER v1 SET DEFAULT (CONVERT('42', SIGNED));",
				Expected: []sql.Row{},
			},
			{
				Query:    "INSERT INTO test (pk) VALUES (2);",
				Expected: []sql.Row{{sql.NewOkResult(1)}},
			},
			{
				Query:    "SELECT * FROM test;",
				Expected: []sql.Row{{1, 88}, {2, 42}},
			},
			{
				Query:       "ALTER TABLE test ALTER v2 SET DEFAULT 1;",
				ExpectedErr: sql.ErrTableColumnNotFound,
			},
			{
				Query:    "ALTER TABLE test ALTER v1 DROP DEFAULT;",
				Expected: []sql.Row{},
			},
			{
				Query:       "INSERT INTO test (pk) VALUES (3);",
				ExpectedErr: sql.ErrInsertIntoNonNullableDefaultNullColumn,
			},
			{
				Query:       "ALTER TABLE test ALTER v2 DROP DEFAULT;",
				ExpectedErr: sql.ErrTableColumnNotFound,
			},
			{ // Just confirms that the last INSERT didn't do anything
				Query:    "SELECT * FROM test;",
				Expected: []sql.Row{{1, 88}, {2, 42}},
			},
		},
	},
	{
		Name: "Run through some complex queries with DISTINCT and aggregates",
		SetUpScript: []string{
			"CREATE TABLE tab1(col0 INTEGER, col1 INTEGER, col2 INTEGER)",
			"CREATE TABLE tab2(col0 INTEGER, col1 INTEGER, col2 INTEGER)",
			"INSERT INTO tab1 VALUES(51,14,96)",
			"INSERT INTO tab1 VALUES(85,5,59)",
			"INSERT INTO tab1 VALUES(91,47,68)",
			"INSERT INTO tab2 VALUES(64,77,40)",
			"INSERT INTO tab2 VALUES(75,67,58)",
			"INSERT INTO tab2 VALUES(46,51,23)",
			"CREATE TABLE mytable (pk int, v1 int)",
			"INSERT INTO mytable VALUES(1,1)",
			"INSERT INTO mytable VALUES(1,1)",
			"INSERT INTO mytable VALUES(1,2)",
			"INSERT INTO mytable VALUES(2,2)",
		},
		Assertions: []ScriptTestAssertion{
			{
				Query:    "SELECT - SUM( DISTINCT - - 71 ) AS col2 FROM tab2 cor0",
				Expected: []sql.Row{{float64(-71)}},
			},
			{
				Query:    "SELECT - SUM ( DISTINCT - - 71 ) AS col2 FROM tab2 cor0",
				Expected: []sql.Row{{float64(-71)}},
			},
			{
				Query:    "SELECT + MAX( DISTINCT ( - col0 ) ) FROM tab1 AS cor0",
				Expected: []sql.Row{{-51}},
			},
			{
				Query:    "SELECT SUM( DISTINCT + col1 ) * - 22 - - ( - COUNT( * ) ) col0 FROM tab1 AS cor0",
				Expected: []sql.Row{{float64(-1455)}},
			},
			{
				Query:    "SELECT MIN (DISTINCT col1) from tab1 GROUP BY col0 ORDER BY col0",
				Expected: []sql.Row{{14}, {5}, {47}},
			},
			{
				Query:    "SELECT SUM (DISTINCT col1) from tab1 GROUP BY col0 ORDER BY col0",
				Expected: []sql.Row{{float64(14)}, {float64(5)}, {float64(47)}},
			},
			{
				Query:    "SELECT pk, SUM(DISTINCT v1), MAX(v1) FROM mytable GROUP BY pk",
				Expected: []sql.Row{{int64(1), float64(3), int64(2)}, {int64(2), float64(2), int64(2)}},
			},
			{
				Query:    "SELECT pk, MIN(DISTINCT v1), MAX(DISTINCT v1) FROM mytable GROUP BY pk",
				Expected: []sql.Row{{int64(1), int64(1), int64(2)}, {int64(2), int64(2), int64(2)}},
			},
			{
				Query:    "SELECT SUM(DISTINCT pk * v1) from mytable",
				Expected: []sql.Row{{float64(7)}},
			},
			{
				Query:    "SELECT SUM(DISTINCT POWER(v1, 2)) FROM mytable",
				Expected: []sql.Row{{float64(5)}},
			},
		},
	},
	{
		Name: "Nested Subquery projections (NTC)",
		SetUpScript: []string{
			`CREATE TABLE dcim_site (id char(32) NOT NULL,created date,last_updated datetime,_custom_field_data json NOT NULL,name varchar(100) NOT NULL,_name varchar(100) NOT NULL,slug varchar(100) NOT NULL,facility varchar(50) NOT NULL,asn bigint,time_zone varchar(63) NOT NULL,description varchar(200) NOT NULL,physical_address varchar(200) NOT NULL,shipping_address varchar(200) NOT NULL,latitude decimal(8,6),longitude decimal(9,6),contact_name varchar(50) NOT NULL,contact_phone varchar(20) NOT NULL,contact_email varchar(254) NOT NULL,comments longtext NOT NULL,region_id char(32),status_id char(32),tenant_id char(32),PRIMARY KEY (id),KEY dcim_site_region_id_45210932 (region_id),KEY dcim_site_status_id_e6a50f56 (status_id),KEY dcim_site_tenant_id_15e7df63 (tenant_id),UNIQUE KEY name (name),UNIQUE KEY slug (slug)) ENGINE=InnoDB DEFAULT CHARSET=utf8mb4;`,
			`CREATE TABLE dcim_rackgroup (id char(32) NOT NULL,created date,last_updated datetime,_custom_field_data json NOT NULL,name varchar(100) NOT NULL,slug varchar(100) NOT NULL,description varchar(200) NOT NULL,lft int unsigned NOT NULL,rght int unsigned NOT NULL,tree_id int unsigned NOT NULL,level int unsigned NOT NULL,parent_id char(32),site_id char(32) NOT NULL,PRIMARY KEY (id),KEY dcim_rackgroup_parent_id_cc315105 (parent_id),KEY dcim_rackgroup_site_id_13520e89 (site_id),KEY dcim_rackgroup_slug_3f4582a7 (slug),KEY dcim_rackgroup_tree_id_9c2ad6f4 (tree_id),UNIQUE KEY site_idname (site_id,name),UNIQUE KEY site_idslug (site_id,slug),CONSTRAINT dcim_rackgroup_parent_id_cc315105_fk_dcim_rackgroup_id FOREIGN KEY (parent_id) REFERENCES dcim_rackgroup (id),CONSTRAINT dcim_rackgroup_site_id_13520e89_fk_dcim_site_id FOREIGN KEY (site_id) REFERENCES dcim_site (id)) ENGINE=InnoDB DEFAULT CHARSET=utf8mb4;`,
			`CREATE TABLE dcim_rack (id char(32) NOT NULL,created date,last_updated datetime,_custom_field_data json NOT NULL,name varchar(100) NOT NULL,_name varchar(100) NOT NULL,facility_id varchar(50),serial varchar(50) NOT NULL,asset_tag varchar(50),type varchar(50) NOT NULL,width smallint unsigned NOT NULL,u_height smallint unsigned NOT NULL,desc_units tinyint NOT NULL,outer_width smallint unsigned,outer_depth smallint unsigned,outer_unit varchar(50) NOT NULL,comments longtext NOT NULL,group_id char(32),role_id char(32),site_id char(32) NOT NULL,status_id char(32),tenant_id char(32),PRIMARY KEY (id),UNIQUE KEY asset_tag (asset_tag),KEY dcim_rack_group_id_44e90ea9 (group_id),KEY dcim_rack_role_id_62d6919e (role_id),KEY dcim_rack_site_id_403c7b3a (site_id),KEY dcim_rack_status_id_ee3dee3e (status_id),KEY dcim_rack_tenant_id_7cdf3725 (tenant_id),UNIQUE KEY group_idfacility_id (group_id,facility_id),UNIQUE KEY group_idname (group_id,name),CONSTRAINT dcim_rack_group_id_44e90ea9_fk_dcim_rackgroup_id FOREIGN KEY (group_id) REFERENCES dcim_rackgroup (id),CONSTRAINT dcim_rack_site_id_403c7b3a_fk_dcim_site_id FOREIGN KEY (site_id) REFERENCES dcim_site (id)) ENGINE=InnoDB DEFAULT CHARSET=utf8mb4;`,
			`INSERT INTO dcim_site (id, created, last_updated, _custom_field_data, status_id, name, _name, slug, region_id, tenant_id, facility, asn, time_zone, description, physical_address, shipping_address, latitude, longitude, contact_name, contact_phone, contact_email, comments) VALUES ('f0471f313b694d388c8ec39d9590e396', '2021-05-20', '2021-05-20 18:51:46.416695', '{}', NULL, 'Site 1', 'Site 00000001', 'site-1', NULL, NULL, '', NULL, '', '', '', '', NULL, NULL, '', '', '', '')`,
			`INSERT INTO dcim_site (id, created, last_updated, _custom_field_data, status_id, name, _name, slug, region_id, tenant_id, facility, asn, time_zone, description, physical_address, shipping_address, latitude, longitude, contact_name, contact_phone, contact_email, comments) VALUES ('442bab8b517149ab87207e8fb5ba1569', '2021-05-20', '2021-05-20 18:51:47.333720', '{}', NULL, 'Site 2', 'Site 00000002', 'site-2', NULL, NULL, '', NULL, '', '', '', '', NULL, NULL, '', '', '', '')`,
			`INSERT INTO dcim_rack (id,created,last_updated,_custom_field_data,name,_name,facility_id,serial,asset_tag,type,width,u_height,desc_units,outer_width,outer_depth,outer_unit,comments,group_id,role_id,site_id,status_id,tenant_id) VALUES ('abc123',  '2021-05-20', '2021-05-20 18:51:48.150116', '{}', "name", "name", "facility", "serial", "assettag", "type", 1, 1, 1, 1, 1, "outer units", "comment", "6bc0d9b1affe46918b09911359241db6", "role", "site", "status", "tenant")`,
			`INSERT INTO dcim_rackgroup (id, created, last_updated, _custom_field_data, name, slug, site_id, parent_id, description, lft, rght, tree_id, level) VALUES ('5c107f979f434bf7a7820622f18a5211', '2021-05-20', '2021-05-20 18:51:48.150116', '{}', 'Parent Rack Group 1', 'parent-rack-group-1', 'f0471f313b694d388c8ec39d9590e396', NULL, '', 1, 2, 1, 0)`,
			`INSERT INTO dcim_rackgroup (id, created, last_updated, _custom_field_data, name, slug, site_id, parent_id, description, lft, rght, tree_id, level) VALUES ('6707c20336a2406da6a9d394477f7e8c', '2021-05-20', '2021-05-20 18:51:48.969713', '{}', 'Parent Rack Group 2', 'parent-rack-group-2', '442bab8b517149ab87207e8fb5ba1569', NULL, '', 1, 2, 2, 0)`,
			`INSERT INTO dcim_rackgroup (id, created, last_updated, _custom_field_data, name, slug, site_id, parent_id, description, lft, rght, tree_id, level) VALUES ('6bc0d9b1affe46918b09911359241db6', '2021-05-20', '2021-05-20 18:51:50.566160', '{}', 'Rack Group 1', 'rack-group-1', 'f0471f313b694d388c8ec39d9590e396', '5c107f979f434bf7a7820622f18a5211', '', 2, 3, 1, 1)`,
			`INSERT INTO dcim_rackgroup (id, created, last_updated, _custom_field_data, name, slug, site_id, parent_id, description, lft, rght, tree_id, level) VALUES ('a773cac9dc9842228cdfd8c97a67136e', '2021-05-20', '2021-05-20 18:51:52.126952', '{}', 'Rack Group 2', 'rack-group-2', 'f0471f313b694d388c8ec39d9590e396', '5c107f979f434bf7a7820622f18a5211', '', 4, 5, 1, 1)`,
			`INSERT INTO dcim_rackgroup (id, created, last_updated, _custom_field_data, name, slug, site_id, parent_id, description, lft, rght, tree_id, level) VALUES ('a35a843eb181404bb9da2126c6580977', '2021-05-20', '2021-05-20 18:51:53.706000', '{}', 'Rack Group 3', 'rack-group-3', 'f0471f313b694d388c8ec39d9590e396', '5c107f979f434bf7a7820622f18a5211', '', 6, 7, 1, 1)`,
			`INSERT INTO dcim_rackgroup (id, created, last_updated, _custom_field_data, name, slug, site_id, parent_id, description, lft, rght, tree_id, level) VALUES ('f09a02c95b064533b823e25374f5962a', '2021-05-20', '2021-05-20 18:52:03.037056', '{}', 'Test Rack Group 4', 'test-rack-group-4', '442bab8b517149ab87207e8fb5ba1569', '6707c20336a2406da6a9d394477f7e8c', '', 2, 3, 2, 1)`,
			`INSERT INTO dcim_rackgroup (id, created, last_updated, _custom_field_data, name, slug, site_id, parent_id, description, lft, rght, tree_id, level) VALUES ('ecff5b528c5140d4a58f1b24a1c80ebc', '2021-05-20', '2021-05-20 18:52:05.390373', '{}', 'Test Rack Group 5', 'test-rack-group-5', '442bab8b517149ab87207e8fb5ba1569', '6707c20336a2406da6a9d394477f7e8c', '', 4, 5, 2, 1)`,
			`INSERT INTO dcim_rackgroup (id, created, last_updated, _custom_field_data, name, slug, site_id, parent_id, description, lft, rght, tree_id, level) VALUES ('d31b3772910e4418bdd5725d905e2699', '2021-05-20', '2021-05-20 18:52:07.758547', '{}', 'Test Rack Group 6', 'test-rack-group-6', '442bab8b517149ab87207e8fb5ba1569', '6707c20336a2406da6a9d394477f7e8c', '', 6, 7, 2, 1)`,
		},
		Assertions: []ScriptTestAssertion{
			{
				Query: `SELECT 
                             ((
                               SELECT COUNT(*)
                               FROM dcim_rack
                               WHERE group_id 
                               IN (
                                 SELECT m2.id
                                 FROM dcim_rackgroup m2
                                 WHERE m2.tree_id = dcim_rackgroup.tree_id
                                   AND m2.lft BETWEEN dcim_rackgroup.lft
                                   AND dcim_rackgroup.rght
                               )
                             )) AS rack_count,
                             dcim_rackgroup.id,
                             dcim_rackgroup._custom_field_data,
                             dcim_rackgroup.name,
                             dcim_rackgroup.slug,
                             dcim_rackgroup.site_id,
                             dcim_rackgroup.parent_id,
                             dcim_rackgroup.description,
                             dcim_rackgroup.lft,
                             dcim_rackgroup.rght,
                             dcim_rackgroup.tree_id,
                             dcim_rackgroup.level 
<<<<<<< HEAD
                           FROM dcim_rackgroup
							order by 1 limit 1`,
				Expected: []sql.Row{{0, "6707c20336a2406da6a9d394477f7e8c", sql.JSONDocument{Val: map[string]interface{}{}}, "Parent Rack Group 2", "parent-rack-group-2", "442bab8b517149ab87207e8fb5ba1569", interface{}(nil), "", uint64(1), uint64(2), uint64(2), uint64(0)}},
=======
                           FROM dcim_rackgroup`,
				// where clause contains random UUID ids
				//          WHERE dcim_rackgroup.id
				//          IN ('2e3774bc890642c1be575a3e481ba6cb','ddee2d62d9dd432e982ac3ed429b190a',
				//'9fbacbc1a1374dcaa7b594df2dd9b738','59426608cf1341a2806540e51981ca11',
				//'a330c1c6168c48b0b81186ca20c626a6')
				//          ORDER BY dcim_rackgroup.tree_id ASC,dcim_rackgroup.lft ASC;`,

				ExpectedErr: expression.ErrIndexOutOfBounds,
>>>>>>> 6a27b228
			},
		},
	},
}

var CreateCheckConstraintsScripts = []ScriptTest{
	{
		Name: "Run SHOW CREATE TABLE with different types of check constraints",
		SetUpScript: []string{
			"CREATE TABLE mytable1(pk int PRIMARY KEY, CONSTRAINT check1 CHECK (pk = 5))",
			"ALTER TABLE mytable1 ADD CONSTRAINT check11 CHECK (pk < 6)",
			"CREATE TABLE mytable2(pk int PRIMARY KEY, v int, CONSTRAINT check2 CHECK (v < 5))",
			"ALTER TABLE mytable2 ADD CONSTRAINT check12 CHECK (pk  + v = 6)",
			"CREATE TABLE mytable3(pk int PRIMARY KEY, v int, CONSTRAINT check3 CHECK (pk > 2 AND v < 5))",
			"ALTER TABLE mytable3 ADD CONSTRAINT check13 CHECK (pk BETWEEN 2 AND 100)",
			"CREATE TABLE mytable4(pk int PRIMARY KEY, v int, CONSTRAINT check4 CHECK (pk > 2 AND v < 5 AND pk < 9))",
			"CREATE TABLE mytable5(pk int PRIMARY KEY, v int, CONSTRAINT check5 CHECK (pk > 2 OR (v < 5 AND pk < 9)))",
			"CREATE TABLE mytable6(pk int PRIMARY KEY, v int, CONSTRAINT check6 CHECK (NOT pk))",
			"CREATE TABLE mytable7(pk int PRIMARY KEY, v int, CONSTRAINT check7 CHECK (pk != v))",
			"CREATE TABLE mytable8(pk int PRIMARY KEY, v int, CONSTRAINT check8 CHECK (pk > 2 OR v < 5 OR pk < 10))",
			"CREATE TABLE mytable9(pk int PRIMARY KEY, v int, CONSTRAINT check9 CHECK ((pk + v) / 2 >= 1))",
			"CREATE TABLE mytable10(pk int PRIMARY KEY, v int, CONSTRAINT check10 CHECK (v < 5) NOT ENFORCED)",
		},
		Assertions: []ScriptTestAssertion{
			{
				Query: "SHOW CREATE TABLE mytable1",
				Expected: []sql.Row{
					{
						"mytable1",
						"CREATE TABLE `mytable1` (\n  `pk` int NOT NULL,\n" +
							"  PRIMARY KEY (`pk`),\n" +
							"  CONSTRAINT `check1` CHECK (`pk` = 5),\n" +
							"  CONSTRAINT `check11` CHECK (`pk` < 6)\n" +
							") ENGINE=InnoDB DEFAULT CHARSET=utf8mb4",
					},
				},
			},
			{
				Query: "SHOW CREATE TABLE mytable2",
				Expected: []sql.Row{
					{
						"mytable2",
						"CREATE TABLE `mytable2` (\n  `pk` int NOT NULL,\n" +
							"  `v` int,\n" +
							"  PRIMARY KEY (`pk`),\n" +
							"  CONSTRAINT `check2` CHECK (`v` < 5),\n" +
							"  CONSTRAINT `check12` CHECK ((`pk` + `v`) = 6)\n" +
							") ENGINE=InnoDB DEFAULT CHARSET=utf8mb4",
					},
				},
			},
			{
				Query: "SHOW CREATE TABLE mytable3",
				Expected: []sql.Row{
					{
						"mytable3",
						"CREATE TABLE `mytable3` (\n  `pk` int NOT NULL,\n" +
							"  `v` int,\n" +
							"  PRIMARY KEY (`pk`),\n" +
							"  CONSTRAINT `check3` CHECK ((`pk` > 2) AND (`v` < 5)),\n" +
							"  CONSTRAINT `check13` CHECK (`pk` BETWEEN 2 AND 100)\n" +
							") ENGINE=InnoDB DEFAULT CHARSET=utf8mb4",
					},
				},
			},
			{
				Query: "SHOW CREATE TABLE mytable4",
				Expected: []sql.Row{
					{
						"mytable4",
						"CREATE TABLE `mytable4` (\n  `pk` int NOT NULL,\n" +
							"  `v` int,\n" +
							"  PRIMARY KEY (`pk`),\n" +
							"  CONSTRAINT `check4` CHECK (((`pk` > 2) AND (`v` < 5)) AND (`pk` < 9))\n" +
							") ENGINE=InnoDB DEFAULT CHARSET=utf8mb4",
					},
				},
			},
			{
				Query: "SHOW CREATE TABLE mytable5",
				Expected: []sql.Row{
					{
						"mytable5",
						"CREATE TABLE `mytable5` (\n  `pk` int NOT NULL,\n" +
							"  `v` int,\n" +
							"  PRIMARY KEY (`pk`),\n" +
							"  CONSTRAINT `check5` CHECK ((`pk` > 2) OR ((`v` < 5) AND (`pk` < 9)))\n" +
							") ENGINE=InnoDB DEFAULT CHARSET=utf8mb4",
					},
				},
			},
			{
				Query: "SHOW CREATE TABLE mytable6",
				Expected: []sql.Row{
					{
						"mytable6",
						"CREATE TABLE `mytable6` (\n  `pk` int NOT NULL,\n" +
							"  `v` int,\n" +
							"  PRIMARY KEY (`pk`),\n" +
							"  CONSTRAINT `check6` CHECK (NOT(`pk`))\n" +
							") ENGINE=InnoDB DEFAULT CHARSET=utf8mb4",
					},
				},
			},
			{
				Query: "SHOW CREATE TABLE mytable7",
				Expected: []sql.Row{
					{
						"mytable7",
						"CREATE TABLE `mytable7` (\n  `pk` int NOT NULL,\n" +
							"  `v` int,\n" +
							"  PRIMARY KEY (`pk`),\n" +
							"  CONSTRAINT `check7` CHECK (NOT((`pk` = `v`)))\n" +
							") ENGINE=InnoDB DEFAULT CHARSET=utf8mb4",
					},
				},
			},
			{
				Query: "SHOW CREATE TABLE mytable8",
				Expected: []sql.Row{
					{
						"mytable8",
						"CREATE TABLE `mytable8` (\n  `pk` int NOT NULL,\n" +
							"  `v` int,\n" +
							"  PRIMARY KEY (`pk`),\n" +
							"  CONSTRAINT `check8` CHECK (((`pk` > 2) OR (`v` < 5)) OR (`pk` < 10))\n" +
							") ENGINE=InnoDB DEFAULT CHARSET=utf8mb4",
					},
				},
			},
			{
				Query: "SHOW CREATE TABLE mytable9",
				Expected: []sql.Row{
					{
						"mytable9",
						"CREATE TABLE `mytable9` (\n  `pk` int NOT NULL,\n" +
							"  `v` int,\n" +
							"  PRIMARY KEY (`pk`),\n" +
							"  CONSTRAINT `check9` CHECK (((`pk` + `v`) / 2) >= 1)\n" +
							") ENGINE=InnoDB DEFAULT CHARSET=utf8mb4",
					},
				},
			},
			{
				Query: "SHOW CREATE TABLE mytable10",
				Expected: []sql.Row{
					{
						"mytable10",
						"CREATE TABLE `mytable10` (\n  `pk` int NOT NULL,\n" +
							"  `v` int,\n" +
							"  PRIMARY KEY (`pk`),\n" +
							"  CONSTRAINT `check10` CHECK (`v` < 5) /*!80016 NOT ENFORCED */\n" +
							") ENGINE=InnoDB DEFAULT CHARSET=utf8mb4",
					},
				},
			},
		},
	},
	{
		Name: "Create a table with a check and validate that it appears in check_constraints and table_constraints",
		SetUpScript: []string{
			"CREATE TABLE mytable (pk int primary key, test_score int, height int, CONSTRAINT mycheck CHECK (test_score >= 50), CONSTRAINT hcheck CHECK (height < 10), CONSTRAINT vcheck CHECK (height > 0))",
		},
		Assertions: []ScriptTestAssertion{
			{
				Query: "SELECT * from information_schema.check_constraints where constraint_name IN ('mycheck', 'hcheck') ORDER BY constraint_name",
				Expected: []sql.Row{
					{"def", "mydb", "hcheck", "(height < 10)"},
					{"def", "mydb", "mycheck", "(test_score >= 50)"},
				},
			},
			{
				Query: "SELECT * FROM information_schema.table_constraints where table_name='mytable' ORDER BY constraint_type,constraint_name",
				Expected: []sql.Row{
					{"def", "mydb", "hcheck", "mydb", "mytable", "CHECK", "YES"},
					{"def", "mydb", "mycheck", "mydb", "mytable", "CHECK", "YES"},
					{"def", "mydb", "vcheck", "mydb", "mytable", "CHECK", "YES"},
					{"def", "mydb", "PRIMARY", "mydb", "mytable", "PRIMARY KEY", "YES"},
				},
			},
		},
	},
}<|MERGE_RESOLUTION|>--- conflicted
+++ resolved
@@ -860,21 +860,9 @@
                              dcim_rackgroup.rght,
                              dcim_rackgroup.tree_id,
                              dcim_rackgroup.level 
-<<<<<<< HEAD
                            FROM dcim_rackgroup
 							order by 1 limit 1`,
 				Expected: []sql.Row{{0, "6707c20336a2406da6a9d394477f7e8c", sql.JSONDocument{Val: map[string]interface{}{}}, "Parent Rack Group 2", "parent-rack-group-2", "442bab8b517149ab87207e8fb5ba1569", interface{}(nil), "", uint64(1), uint64(2), uint64(2), uint64(0)}},
-=======
-                           FROM dcim_rackgroup`,
-				// where clause contains random UUID ids
-				//          WHERE dcim_rackgroup.id
-				//          IN ('2e3774bc890642c1be575a3e481ba6cb','ddee2d62d9dd432e982ac3ed429b190a',
-				//'9fbacbc1a1374dcaa7b594df2dd9b738','59426608cf1341a2806540e51981ca11',
-				//'a330c1c6168c48b0b81186ca20c626a6')
-				//          ORDER BY dcim_rackgroup.tree_id ASC,dcim_rackgroup.lft ASC;`,
-
-				ExpectedErr: expression.ErrIndexOutOfBounds,
->>>>>>> 6a27b228
 			},
 		},
 	},
